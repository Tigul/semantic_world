import os
from typing_extensions import List

import numpy as np
import pytest
from rustworkx import NoPathFound

from semantic_world.adapters.urdf import URDFParser
from semantic_world.spatial_types.spatial_types import TransformationMatrix
from semantic_world.world_description.connections import (
    OmniDrive,
    PrismaticConnection,
    RevoluteConnection,
)
from semantic_world.spatial_computations.ik_solver import (
    MaxIterationsException,
    UnreachableException,
)
from semantic_world.datastructures.prefixed_name import PrefixedName
from semantic_world.robots import PR2, KinematicChain
from semantic_world.spatial_types.derivatives import Derivatives
from semantic_world.spatial_types.symbol_manager import symbol_manager
from semantic_world.world import World
from semantic_world.testing import pr2_world


def test_compute_chain_of_bodies_pr2(pr2_world):
    root_link = pr2_world.get_kinematic_structure_entity_by_name(
        PrefixedName("base_footprint")
    )
    tip_link = pr2_world.get_kinematic_structure_entity_by_name(
        PrefixedName("r_gripper_tool_frame")
    )
    real = pr2_world.compute_chain_of_kinematic_structure_entities(
        root=root_link, tip=tip_link
    )
    real = [x.name for x in real]
    assert real == [
        PrefixedName(name="base_footprint", prefix="pr2"),
        PrefixedName(name="base_link", prefix="pr2"),
        PrefixedName(name="torso_lift_link", prefix="pr2"),
        PrefixedName(name="r_shoulder_pan_link", prefix="pr2"),
        PrefixedName(name="r_shoulder_lift_link", prefix="pr2"),
        PrefixedName(name="r_upper_arm_roll_link", prefix="pr2"),
        PrefixedName(name="r_upper_arm_link", prefix="pr2"),
        PrefixedName(name="r_elbow_flex_link", prefix="pr2"),
        PrefixedName(name="r_forearm_roll_link", prefix="pr2"),
        PrefixedName(name="r_forearm_link", prefix="pr2"),
        PrefixedName(name="r_wrist_flex_link", prefix="pr2"),
        PrefixedName(name="r_wrist_roll_link", prefix="pr2"),
        PrefixedName(name="r_gripper_palm_link", prefix="pr2"),
        PrefixedName(name="r_gripper_tool_frame", prefix="pr2"),
    ]


def test_compute_chain_of_connections_pr2(pr2_world):
    root_link = pr2_world.get_kinematic_structure_entity_by_name(
        PrefixedName("base_footprint")
    )
    tip_link = pr2_world.get_kinematic_structure_entity_by_name(
        PrefixedName("r_gripper_tool_frame")
    )
    real = pr2_world.compute_chain_of_connections(root=root_link, tip=tip_link)
    real = [x.name for x in real]
    assert real == [
        PrefixedName(name="base_footprint_joint", prefix="pr2"),
        PrefixedName(name="torso_lift_joint", prefix="pr2"),
        PrefixedName(name="r_shoulder_pan_joint", prefix="pr2"),
        PrefixedName(name="r_shoulder_lift_joint", prefix="pr2"),
        PrefixedName(name="r_upper_arm_roll_joint", prefix="pr2"),
        PrefixedName(name="r_upper_arm_joint", prefix="pr2"),
        PrefixedName(name="r_elbow_flex_joint", prefix="pr2"),
        PrefixedName(name="r_forearm_roll_joint", prefix="pr2"),
        PrefixedName(name="r_forearm_joint", prefix="pr2"),
        PrefixedName(name="r_wrist_flex_joint", prefix="pr2"),
        PrefixedName(name="r_wrist_roll_joint", prefix="pr2"),
        PrefixedName(name="r_gripper_palm_joint", prefix="pr2"),
        PrefixedName(name="r_gripper_tool_joint", prefix="pr2"),
    ]


def test_compute_chain_of_bodies_error_pr2(pr2_world):
    root = pr2_world.get_kinematic_structure_entity_by_name(
        PrefixedName("r_gripper_tool_frame")
    )
    tip = pr2_world.get_kinematic_structure_entity_by_name(
        PrefixedName("base_footprint")
    )
    with pytest.raises(NoPathFound):
        pr2_world.compute_chain_of_kinematic_structure_entities(root, tip)


def test_compute_chain_of_connections_error_pr2(pr2_world):
    root = pr2_world.get_kinematic_structure_entity_by_name(
        PrefixedName("r_gripper_tool_frame")
    )
    tip = pr2_world.get_kinematic_structure_entity_by_name(
        PrefixedName("base_footprint")
    )
    with pytest.raises(NoPathFound):
        pr2_world.compute_chain_of_connections(root, tip)


def test_compute_split_chain_of_bodies_pr2(pr2_world):
    root = pr2_world.get_kinematic_structure_entity_by_name(
        PrefixedName("l_gripper_r_finger_tip_link")
    )
    tip = pr2_world.get_kinematic_structure_entity_by_name(
        PrefixedName("l_gripper_l_finger_tip_link")
    )
    chain1, connection, chain2 = (
        pr2_world.compute_split_chain_of_kinematic_structure_entities(root, tip)
    )
    chain1 = [n.name.name for n in chain1]
    connection = [n.name.name for n in connection]
    chain2 = [n.name.name for n in chain2]
    assert chain1 == [
        "l_gripper_r_finger_tip_link",
        "l_gripper_r_finger_link",
    ]
    assert connection == ["l_gripper_palm_link"]
    assert chain2 == ["l_gripper_l_finger_link", "l_gripper_l_finger_tip_link"]


def test_get_split_chain_pr2(pr2_world):
    root = pr2_world.get_kinematic_structure_entity_by_name(
        PrefixedName("l_gripper_r_finger_tip_link")
    )
    tip = pr2_world.get_kinematic_structure_entity_by_name(
        PrefixedName("l_gripper_l_finger_tip_link")
    )
    chain1, chain2 = pr2_world.compute_split_chain_of_connections(root, tip)
    chain1 = [n.name.name for n in chain1]
    chain2 = [n.name.name for n in chain2]
    assert chain1 == ["l_gripper_r_finger_tip_joint", "l_gripper_r_finger_joint"]
    assert chain2 == ["l_gripper_l_finger_joint", "l_gripper_l_finger_tip_joint"]


def test_compute_fk_np_pr2(pr2_world):
    tip = pr2_world.get_kinematic_structure_entity_by_name(
        PrefixedName("r_gripper_tool_frame")
    )
    root = pr2_world.get_kinematic_structure_entity_by_name(
        PrefixedName("l_gripper_tool_frame")
    )
    fk = pr2_world.compute_forward_kinematics_np(root, tip)
    np.testing.assert_array_almost_equal(
        fk,
        np.array(
            [
                [1.0, 0.0, 0.0, -0.0356],
                [0, 1.0, 0.0, -0.376],
                [0, 0.0, 1.0, 0.0],
                [0.0, 0.0, 0.0, 1.0],
            ]
        ),
    )


def test_compute_fk_np_l_elbow_flex_joint_pr2(pr2_world):
    tip = pr2_world.get_kinematic_structure_entity_by_name(
        PrefixedName("l_elbow_flex_link")
    )
    root = pr2_world.get_kinematic_structure_entity_by_name(
        PrefixedName("l_upper_arm_link")
    )

    fk_expr = pr2_world.compose_forward_kinematics_expression(root, tip)
    fk_expr_compiled = fk_expr.compile()
<<<<<<< HEAD
    fk2 = fk_expr_compiled(symbol_manager.resolve_symbols(*fk_expr_compiled.symbol_parameters))

    np.testing.assert_array_almost_equal(fk2, np.array(
        [[0.988771, 0., -0.149438, 0.4], [0., 1., 0., 0.], [0.149438, 0., 0.988771, 0.], [0., 0., 0., 1.]]))
=======
    fk2 = fk_expr_compiled.fast_call(
        symbol_manager.resolve_symbols(*fk_expr_compiled.symbol_parameters)
    )

    np.testing.assert_array_almost_equal(
        fk2,
        np.array(
            [
                [0.988771, 0.0, -0.149438, 0.4],
                [0.0, 1.0, 0.0, 0.0],
                [0.149438, 0.0, 0.988771, 0.0],
                [0.0, 0.0, 0.0, 1.0],
            ]
        ),
    )
>>>>>>> 048d4be8


def test_compute_ik(pr2_world):
    bf = pr2_world.root
    eef = pr2_world.get_kinematic_structure_entity_by_name(
        PrefixedName("r_gripper_tool_frame")
    )
    fk = pr2_world.compute_forward_kinematics_np(bf, eef)
    fk[0, 3] -= 0.2
    joint_state = pr2_world.compute_inverse_kinematics(
        bf, eef, TransformationMatrix(fk, reference_frame=bf)
    )
    for joint, state in joint_state.items():
        pr2_world.state[joint.name].position = state
    pr2_world.notify_state_change()
    actual_fk = pr2_world.compute_forward_kinematics_np(bf, eef)
    assert np.allclose(actual_fk, fk, atol=1e-3)


def test_compute_ik_max_iter(pr2_world):
    bf = pr2_world.root
    eef = pr2_world.get_kinematic_structure_entity_by_name(
        PrefixedName("r_gripper_tool_frame")
    )
    fk = pr2_world.compute_forward_kinematics_np(bf, eef)
    fk[2, 3] = 10
    with pytest.raises(MaxIterationsException):
        pr2_world.compute_inverse_kinematics(
            bf, eef, TransformationMatrix(fk, reference_frame=bf)
        )


def test_compute_ik_unreachable(pr2_world):
    bf = pr2_world.root
    eef = pr2_world.get_kinematic_structure_entity_by_name(
        PrefixedName("base_footprint")
    )
    fk = pr2_world.compute_forward_kinematics_np(bf, eef)
    fk[2, 3] = -1
    with pytest.raises(UnreachableException):
        pr2_world.compute_inverse_kinematics(
            bf, eef, TransformationMatrix(fk, reference_frame=bf)
        )


def test_apply_control_commands_omni_drive_pr2(pr2_world):
    omni_drive: OmniDrive = pr2_world.get_connection_by_name(
        PrefixedName("odom_combined_T_base_footprint")
    )
    cmd = np.zeros((len(pr2_world.degrees_of_freedom)), dtype=float)
    cmd[pr2_world.state._index[omni_drive.x_vel.name]] = 100
    cmd[pr2_world.state._index[omni_drive.y_vel.name]] = 100
    cmd[pr2_world.state._index[omni_drive.yaw.name]] = 100
    dt = 0.1
    pr2_world.apply_control_commands(cmd, dt, Derivatives.jerk)
    assert pr2_world.state[omni_drive.yaw.name].jerk == 100.0
    assert pr2_world.state[omni_drive.yaw.name].acceleration == 100.0 * dt
    assert pr2_world.state[omni_drive.yaw.name].velocity == 100.0 * dt * dt
    assert pr2_world.state[omni_drive.yaw.name].position == 100.0 * dt * dt * dt

    assert pr2_world.state[omni_drive.x_vel.name].jerk == 100.0
    assert pr2_world.state[omni_drive.x_vel.name].acceleration == 100.0 * dt
    assert pr2_world.state[omni_drive.x_vel.name].velocity == 100.0 * dt * dt
    assert pr2_world.state[omni_drive.x_vel.name].position == 0

    assert pr2_world.state[omni_drive.y_vel.name].jerk == 100.0
    assert pr2_world.state[omni_drive.y_vel.name].acceleration == 100.0 * dt
    assert pr2_world.state[omni_drive.y_vel.name].velocity == 100.0 * dt * dt
    assert pr2_world.state[omni_drive.y_vel.name].position == 0

    assert pr2_world.state[omni_drive.x.name].jerk == 0.0
    assert pr2_world.state[omni_drive.x.name].acceleration == 0.0
    assert pr2_world.state[omni_drive.x.name].velocity == 0.8951707486311977
    assert pr2_world.state[omni_drive.x.name].position == 0.08951707486311977

    assert pr2_world.state[omni_drive.y.name].jerk == 0.0
    assert pr2_world.state[omni_drive.y.name].acceleration == 0.0
    assert pr2_world.state[omni_drive.y.name].velocity == 1.094837581924854
    assert pr2_world.state[omni_drive.y.name].position == 0.1094837581924854


def test_search_for_connections_of_type(pr2_world: World):
    connections = pr2_world.get_connections_by_type(OmniDrive)
    assert len(connections) == 1
    assert connections[0].name == PrefixedName(
        name="odom_combined_T_base_footprint", prefix="pr2"
    )
    assert connections[0].parent == pr2_world.root
    assert connections[0].child == pr2_world.get_kinematic_structure_entity_by_name(
        "base_footprint"
    )

    connections = pr2_world.get_connections_by_type(PrismaticConnection)
    assert len(connections) == 3
    assert connections[0].name == PrefixedName(name="torso_lift_joint", prefix="pr2")
    assert connections[0].parent == pr2_world.get_kinematic_structure_entity_by_name(
        "base_link"
    )
    assert connections[0].child == pr2_world.get_kinematic_structure_entity_by_name(
        "torso_lift_link"
    )
    assert connections[1].name == PrefixedName(
        name="r_gripper_motor_slider_joint", prefix="pr2"
    )
    assert connections[1].parent == pr2_world.get_kinematic_structure_entity_by_name(
        "r_gripper_palm_link"
    )
    assert connections[1].child == pr2_world.get_kinematic_structure_entity_by_name(
        "r_gripper_motor_slider_link"
    )
    assert connections[2].name == PrefixedName(
        name="l_gripper_motor_slider_joint", prefix="pr2"
    )
    assert connections[2].parent == pr2_world.get_kinematic_structure_entity_by_name(
        "l_gripper_palm_link"
    )
    assert connections[2].child == pr2_world.get_kinematic_structure_entity_by_name(
        "l_gripper_motor_slider_link"
    )

    connections = pr2_world.get_connections_by_type(RevoluteConnection)
    assert len(connections) == 40


def test_pr2_view(pr2_world):
    pr2 = PR2.from_world(pr2_world)

    # Ensure there are no loose bodies
    pr2_world._notify_model_change()

    assert len(pr2.manipulators) == 2
    assert len(pr2.manipulator_chains) == 2
    assert len(pr2.sensors) == 1
    assert len(pr2.sensor_chains) == 1
    assert pr2.neck == list(pr2.sensor_chains)[0]
    assert pr2.torso.name.name == "torso"
    assert len(pr2.torso.sensors) == 0
    assert list(pr2.sensor_chains)[0].sensors == pr2.sensors


def test_kinematic_chains(pr2_world):
    pr2 = PR2.from_world(pr2_world)
    kinematic_chain_views: List[KinematicChain] = pr2_world.get_views_by_type(
        KinematicChain
    )
    for chain in kinematic_chain_views:
        assert chain.root
        assert chain.tip


def test_load_collision_config_srdf(pr2_world):
    path = os.path.join(
        os.path.dirname(os.path.abspath(__file__)),
        "..",
        "..",
        "resources",
        "collision_configs",
        "pr2.srdf",
    )
    pr2_world.load_collision_srdf(path)
    assert len([b for b in pr2_world.bodies if b.get_collision_config().disabled]) == 20
    assert len(pr2_world.disabled_collision_pairs) == 1128<|MERGE_RESOLUTION|>--- conflicted
+++ resolved
@@ -167,13 +167,7 @@
 
     fk_expr = pr2_world.compose_forward_kinematics_expression(root, tip)
     fk_expr_compiled = fk_expr.compile()
-<<<<<<< HEAD
-    fk2 = fk_expr_compiled(symbol_manager.resolve_symbols(*fk_expr_compiled.symbol_parameters))
-
-    np.testing.assert_array_almost_equal(fk2, np.array(
-        [[0.988771, 0., -0.149438, 0.4], [0., 1., 0., 0.], [0.149438, 0., 0.988771, 0.], [0., 0., 0., 1.]]))
-=======
-    fk2 = fk_expr_compiled.fast_call(
+    fk2 = fk_expr_compiled(
         symbol_manager.resolve_symbols(*fk_expr_compiled.symbol_parameters)
     )
 
@@ -188,7 +182,6 @@
             ]
         ),
     )
->>>>>>> 048d4be8
 
 
 def test_compute_ik(pr2_world):
