import unittest
from copy import deepcopy

import numpy as np
import pytest

from semantic_world.world_description.connections import (
    PrismaticConnection,
    RevoluteConnection,
    Connection6DoF,
    FixedConnection,
)
from semantic_world.exceptions import (
    AddingAnExistingViewError,
    DuplicateViewError,
    ViewNotFoundError, DuplicateKinematicStructureEntityError,
)
from semantic_world.datastructures.prefixed_name import PrefixedName
from semantic_world.spatial_types.derivatives import Derivatives
from semantic_world.spatial_types.math import rotation_matrix_from_rpy
from semantic_world.spatial_types.spatial_types import TransformationMatrix, Point3, RotationMatrix
from semantic_world.spatial_types.symbol_manager import symbol_manager
from semantic_world.testing import world_setup, pr2_world
from semantic_world.world_description.world_entity import View, Body


def test_set_state(world_setup):
    world, l1, l2, bf, r1, r2 = world_setup
    c1: PrismaticConnection = world.get_connection(l1, l2)
    c1.position = 1.0
    assert c1.position == 1.0
    c2: RevoluteConnection = world.get_connection(r1, r2)
    c2.position = 1337
    assert c2.position == 1337
    c3: Connection6DoF = world.get_connection(world.root, bf)
    transform = rotation_matrix_from_rpy(1, 0, 0)
    transform[0, 3] = 69
    c3.origin = transform
    assert np.allclose(world.compute_forward_kinematics_np(world.root, bf), transform)

    world.set_positions_1DOF_connection({c1: 2})
    assert c1.position == 2.0

    transform[0, 3] += c1.position
    assert np.allclose(l2.global_pose.to_np(), transform)


def test_construction(world_setup):
    world, l1, l2, bf, r1, r2 = world_setup
    world.validate()
    assert len(world.connections) == 5
    assert len(world.kinematic_structure_entities) == 6
    assert world.state.positions[0] == 0
    assert (
        world.get_connection(l1, l2).dof.name == world.get_connection(r1, r2).dof.name
    )


def test_chain_of_bodies(world_setup):
    world, _, l2, _, _, _ = world_setup
    result = world.compute_chain_of_kinematic_structure_entities(
        root=world.root, tip=l2
    )
    result = [x.name for x in result]
    assert result == [
        PrefixedName(name="root", prefix="world"),
        PrefixedName(name="bf", prefix=None),
        PrefixedName(name="l1", prefix=None),
        PrefixedName(name="l2", prefix=None),
    ]


def test_chain_of_connections(world_setup):
    world, _, l2, _, _, _ = world_setup
    result = world.compute_chain_of_connections(root=world.root, tip=l2)
    result = [x.name for x in result]
    assert result == [
        PrefixedName(name="root_T_bf", prefix=None),
        PrefixedName(name="bf_T_l1", prefix=None),
        PrefixedName(name="l1_T_l2", prefix=None),
    ]


def test_split_chain_of_bodies(world_setup):
    world, _, l2, _, _, r2 = world_setup
    result = world.compute_split_chain_of_kinematic_structure_entities(root=r2, tip=l2)
    result = tuple([x.name for x in y] for y in result)
    assert result == (
        [PrefixedName(name="r2", prefix=None), PrefixedName(name="r1", prefix=None)],
        [PrefixedName(name="bf", prefix=None)],
        [PrefixedName(name="l1", prefix=None), PrefixedName(name="l2", prefix=None)],
    )


def test_split_chain_of_bodies_adjacent1(world_setup):
    world, _, _, _, r1, r2 = world_setup
    result = world.compute_split_chain_of_kinematic_structure_entities(root=r2, tip=r1)
    result = tuple([x.name for x in y] for y in result)
    assert result == (
        [PrefixedName(name="r2", prefix=None)],
        [PrefixedName(name="r1", prefix=None)],
        [],
    )


def test_split_chain_of_bodies_adjacent2(world_setup):
    world, _, _, _, r1, r2 = world_setup
    result = world.compute_split_chain_of_kinematic_structure_entities(root=r1, tip=r2)
    result = tuple([x.name for x in y] for y in result)
    assert result == (
        [],
        [PrefixedName(name="r1", prefix=None)],
        [PrefixedName(name="r2", prefix=None)],
    )


def test_split_chain_of_bodies_identical(world_setup):
    world, _, _, _, r1, _ = world_setup
    result = world.compute_split_chain_of_kinematic_structure_entities(root=r1, tip=r1)
    result = tuple([x.name for x in y] for y in result)
    assert result == ([], [PrefixedName(name="r1", prefix=None)], [])


def test_split_chain_of_connections(world_setup):
    world, _, l2, _, _, r2 = world_setup
    result = world.compute_split_chain_of_connections(root=r2, tip=l2)
    result = tuple([x.name for x in y] for y in result)
    assert result == (
        [
            PrefixedName(name="r1_T_r2", prefix=None),
            PrefixedName(name="bf_T_r1", prefix=None),
        ],
        [
            PrefixedName(name="bf_T_l1", prefix=None),
            PrefixedName(name="l1_T_l2", prefix=None),
        ],
    )


def test_split_chain_of_connections_adjacent1(world_setup):
    world, _, _, _, r1, r2 = world_setup
    result = world.compute_split_chain_of_connections(root=r2, tip=r1)
    result = tuple([x.name for x in y] for y in result)
    assert result == ([PrefixedName(name="r1_T_r2", prefix=None)], [])


def test_split_chain_of_connections_adjacent2(world_setup):
    world, _, _, _, r1, r2 = world_setup
    result = world.compute_split_chain_of_connections(root=r1, tip=r2)
    result = tuple([x.name for x in y] for y in result)
    assert result == ([], [PrefixedName(name="r1_T_r2", prefix=None)])


def test_split_chain_of_connections_identical(world_setup):
    world, _, _, _, r1, _ = world_setup
    result = world.compute_split_chain_of_connections(root=r1, tip=r1)
    result = tuple([x.name for x in y] for y in result)
    assert result == ([], [])


def test_compute_fk_connection6dof(world_setup):
    world, _, _, bf, _, _ = world_setup
    fk = world.compute_forward_kinematics_np(world.root, bf)
    np.testing.assert_array_equal(fk, np.eye(4))

    connection: Connection6DoF = world.get_connection(world.root, bf)

    world.state[connection.x.name].position = 1.0
    world.state[connection.qw.name].position = 0
    world.state[connection.qz.name].position = 1
    world.notify_state_change()
    fk = world.compute_forward_kinematics_np(world.root, bf)
    np.testing.assert_array_equal(
        fk,
        [
            [-1.0, 0.0, 0.0, 1.0],
            [0.0, -1.0, 0.0, 0.0],
            [0.0, 0.0, 1.0, 0.0],
            [0.0, 0.0, 0.0, 1.0],
        ],
    )


def test_compute_fk(world_setup):
    world, l1, l2, bf, r1, r2 = world_setup
    fk = world.compute_forward_kinematics_np(l2, r2)
    np.testing.assert_array_equal(fk, np.eye(4))

    connection: PrismaticConnection = world.get_connection(r1, r2)

    world.state[connection.dof.name].position = 1.0
    world.notify_state_change()
    fk = world.compute_forward_kinematics_np(l2, r2)
    assert np.allclose(
        fk,
        np.array(
            [
                [0.540302, -0.841471, 0.0, -1.0],
                [0.841471, 0.540302, 0.0, 0.0],
                [0.0, 0.0, 1.0, 0.0],
                [0.0, 0.0, 0.0, 1.0],
            ]
        ),
    )


def test_compute_ik(world_setup):
    world, l1, l2, bf, r1, r2 = world_setup
    target = np.array(
        [
            [0.540302, -0.841471, 0.0, -1.0],
            [0.841471, 0.540302, 0.0, 0.0],
            [0.0, 0.0, 1.0, 0.0],
            [0.0, 0.0, 0.0, 1.0],
        ]
    )
    joint_state = world.compute_inverse_kinematics(
        l2, r2, TransformationMatrix(target, reference_frame=l2)
    )
    for joint, state in joint_state.items():
        world.state[joint.name].position = state
    world.notify_state_change()
    assert np.allclose(world.compute_forward_kinematics_np(l2, r2), target, atol=1e-3)


def test_compute_fk_expression(world_setup):
    world, l1, l2, bf, r1, r2 = world_setup
    connection: PrismaticConnection = world.get_connection(r1, r2)
    world.state[connection.dof.name].position = 1.0
    world.notify_state_change()
    fk = world.compute_forward_kinematics_np(r2, l2)
    fk_expr = world.compose_forward_kinematics_expression(r2, l2)
    fk_expr_compiled = fk_expr.compile()
<<<<<<< HEAD
    fk2 = fk_expr_compiled(*symbol_manager.resolve_symbols(fk_expr_compiled.symbol_parameters))
=======
    fk2 = fk_expr_compiled.fast_call(
        *symbol_manager.resolve_symbols(fk_expr_compiled.symbol_parameters)
    )
>>>>>>> 048d4be8
    np.testing.assert_array_almost_equal(fk, fk2)


def test_apply_control_commands(world_setup):
    world, l1, l2, bf, r1, r2 = world_setup
    connection: PrismaticConnection = world.get_connection(r1, r2)
    cmd = np.array([100.0, 0, 0, 0, 0, 0, 0, 0])
    dt = 0.1
    world.apply_control_commands(cmd, dt, Derivatives.jerk)
    assert world.state[connection.dof.name].jerk == 100.0
    assert world.state[connection.dof.name].acceleration == 100.0 * dt
    assert world.state[connection.dof.name].velocity == 100.0 * dt * dt
    assert world.state[connection.dof.name].position == 100.0 * dt * dt * dt


def test_compute_relative_pose(world_setup):
    world, l1, l2, bf, r1, r2 = world_setup
    connection: PrismaticConnection = world.get_connection(l1, l2)
    world.state[connection.dof.name].position = 1.0
    world.notify_state_change()

    pose = TransformationMatrix(reference_frame=l2)
    relative_pose = world.transform(pose, l1)
    expected_pose = TransformationMatrix(
        [
            [1.0, 0, 0.0, 1.0],
            [0.0, 1.0, 0.0, 0.0],
            [0.0, 0.0, 1.0, 0.0],
            [0.0, 0.0, 0.0, 1.0],
        ]
    )

    np.testing.assert_array_almost_equal(relative_pose.to_np(), expected_pose.to_np())


def test_compute_relative_pose_both(world_setup):
    world, l1, l2, bf, r1, r2 = world_setup
    world.get_connection(world.root, bf).origin = np.array(
        [
            [0.0, -1.0, 0.0, 1.0],
            [1.0, 0.0, 0.0, 0.0],
            [0.0, 0.0, 1.0, 0.0],
            [0.0, 0.0, 0.0, 1.0],
        ]
    )
    world.notify_state_change()

    pose = TransformationMatrix.from_xyz_rpy(x=1.0, reference_frame=bf)
    relative_pose = world.transform(pose, world.root)
    # Rotation is 90 degrees around z-axis, translation is 1 along x-axis
    expected_pose = np.array(
        [
            [0.0, -1.0, 0.0, 1.0],
            [1.0, 0.0, 0.0, 1.0],
            [0.0, 0.0, 1.0, 0.0],
            [0.0, 0.0, 0.0, 1.0],
        ]
    )

    np.testing.assert_array_almost_equal(relative_pose.to_np(), expected_pose)


def test_compute_relative_pose_only_translation(world_setup):
    world, l1, l2, bf, r1, r2 = world_setup
    connection: PrismaticConnection = world.get_connection(l1, l2)
    world.state[connection.dof.name].position = 1.0
    world.notify_state_change()

    pose = TransformationMatrix.from_xyz_rpy(x=2.0, reference_frame=l2)
    relative_pose = world.transform(pose, l1)
    expected_pose = np.array(
        [
            [1.0, 0, 0.0, 3.0],
            [0.0, 1.0, 0.0, 0.0],
            [0.0, 0.0, 1.0, 0.0],
            [0.0, 0.0, 0.0, 1.0],
        ]
    )

    np.testing.assert_array_almost_equal(relative_pose.to_np(), expected_pose)


def test_compute_relative_pose_only_rotation(world_setup):
    world, l1, l2, bf, r1, r2 = world_setup
    connection: RevoluteConnection = world.get_connection(r1, r2)
    world.state[connection.dof.name].position = np.pi / 2  # 90 degrees
    world.notify_state_change()

    pose = TransformationMatrix(reference_frame=r2)
    relative_pose = world.transform(pose, r1)
    expected_pose = np.array(
        [
            [0.0, -1.0, 0.0, 0.0],
            [1.0, 0.0, 0.0, 0.0],
            [0.0, 0.0, 1.0, 0.0],
            [0.0, 0.0, 0.0, 1.0],
        ]
    )

    np.testing.assert_array_almost_equal(relative_pose.to_np(), expected_pose)


def test_add_view(world_setup):
    world, l1, l2, bf, r1, r2 = world_setup
    v = View(name=PrefixedName("muh"))
    world.add_view(v)
    with pytest.raises(AddingAnExistingViewError):
        world.add_view(v, exists_ok=False)
    assert world.get_view_by_name(v.name) == v


def test_duplicate_view(world_setup):
    world, l1, l2, bf, r1, r2 = world_setup
    v = View(name=PrefixedName("muh"))
    world.add_view(v)
    world.views.append(v)
    with pytest.raises(DuplicateViewError):
        world.get_view_by_name(v.name)


def test_merge_world(world_setup, pr2_world):
    world, l1, l2, bf, r1, r2 = world_setup

    base_link = pr2_world.get_kinematic_structure_entity_by_name(
        PrefixedName("base_link")
    )
    r_gripper_tool_frame = pr2_world.get_kinematic_structure_entity_by_name(
        PrefixedName("r_gripper_tool_frame")
    )
    torso_lift_link = pr2_world.get_kinematic_structure_entity_by_name(
        PrefixedName("torso_lift_link")
    )
    r_shoulder_pan_joint = pr2_world.get_connection(
        torso_lift_link,
        pr2_world.get_kinematic_structure_entity_by_name(
            PrefixedName("r_shoulder_pan_link")
        ),
    )

    l_shoulder_pan_joint = pr2_world.get_connection(
        torso_lift_link,
        pr2_world.get_kinematic_structure_entity_by_name(
            PrefixedName("l_shoulder_pan_link")
        ),
    )

    world.merge_world(pr2_world)

    assert base_link in world.kinematic_structure_entities
    assert r_gripper_tool_frame in world.kinematic_structure_entities
    assert l_shoulder_pan_joint in world.connections
    assert torso_lift_link._world == world
    assert r_shoulder_pan_joint._world == world


def test_merge_with_connection(world_setup, pr2_world):
    world, l1, l2, bf, r1, r2 = world_setup

    base_link = pr2_world.get_kinematic_structure_entity_by_name(
        PrefixedName("base_link")
    )
    r_gripper_tool_frame = pr2_world.get_kinematic_structure_entity_by_name(
        PrefixedName("r_gripper_tool_frame")
    )
    torso_lift_link = pr2_world.get_kinematic_structure_entity_by_name(
        PrefixedName("torso_lift_link")
    )
    r_shoulder_pan_joint = pr2_world.get_connection(
        torso_lift_link,
        pr2_world.get_kinematic_structure_entity_by_name(
            PrefixedName("r_shoulder_pan_link")
        ),
    )

    pose = np.eye(4)
    pose[0, 3] = 1.0

    origin = TransformationMatrix(pose)

    new_connection = FixedConnection(
        parent=world.root, child=pr2_world.root, origin_expression=origin, _world=world
    )
    world.merge_world(pr2_world, new_connection)

    assert base_link in world.kinematic_structure_entities
    assert r_gripper_tool_frame in world.kinematic_structure_entities
    assert new_connection in world.connections
    assert torso_lift_link._world == world
    assert r_shoulder_pan_joint._world == world
    assert world.compute_forward_kinematics_np(world.root, base_link)[
        0, 3
    ] == pytest.approx(1.0, abs=1e-6)


def test_merge_with_pose(world_setup, pr2_world):
    world, l1, l2, bf, r1, r2 = world_setup

    base_link = pr2_world.get_kinematic_structure_entity_by_name(
        PrefixedName("base_link")
    )
    r_gripper_tool_frame = pr2_world.get_kinematic_structure_entity_by_name(
        PrefixedName("r_gripper_tool_frame")
    )
    torso_lift_link = pr2_world.get_kinematic_structure_entity_by_name(
        PrefixedName("torso_lift_link")
    )
    r_shoulder_pan_joint = pr2_world.get_connection(
        torso_lift_link,
        pr2_world.get_kinematic_structure_entity_by_name(
            PrefixedName("r_shoulder_pan_link")
        ),
    )

    pose = np.eye(4)
    pose[0, 3] = 1.0  # Translate along x-axis

    world.merge_world_at_pose(pr2_world, TransformationMatrix(pose))

    assert base_link in world.kinematic_structure_entities
    assert r_gripper_tool_frame in world.kinematic_structure_entities
    assert torso_lift_link._world == world
    assert r_shoulder_pan_joint._world == world
    assert world.compute_forward_kinematics_np(world.root, base_link)[
        0, 3
    ] == pytest.approx(1.0, abs=1e-6)


def test_merge_with_pose_rotation(world_setup, pr2_world):
    world, l1, l2, bf, r1, r2 = world_setup

    base_link = pr2_world.get_kinematic_structure_entity_by_name(
        PrefixedName("base_link")
    )
    r_gripper_tool_frame = pr2_world.get_kinematic_structure_entity_by_name(
        PrefixedName("r_gripper_tool_frame")
    )
    torso_lift_link = pr2_world.get_kinematic_structure_entity_by_name(
        PrefixedName("torso_lift_link")
    )
    r_shoulder_pan_joint = pr2_world.get_connection(
        torso_lift_link,
        pr2_world.get_kinematic_structure_entity_by_name(
            PrefixedName("r_shoulder_pan_link")
        ),
    )
    base_footprint = pr2_world.get_kinematic_structure_entity_by_name(
        PrefixedName("base_footprint")
    )

    # Rotation is 90 degrees around z-axis, translation is 1 along x-axis
    pose = np.array(
        [
            [0.0, -1.0, 0.0, 1.0],
            [1.0, 0.0, 0.0, 1.0],
            [0.0, 0.0, 1.0, 0.0],
            [0.0, 0.0, 0.0, 1.0],
        ]
    )

    world.merge_world_at_pose(pr2_world, TransformationMatrix(pose))

    assert base_link in world.kinematic_structure_entities
    assert r_gripper_tool_frame in world.kinematic_structure_entities
    assert torso_lift_link._world == world
    assert r_shoulder_pan_joint._world == world
    fk_base = world.compute_forward_kinematics_np(world.root, base_footprint)
    assert fk_base[0, 3] == pytest.approx(1.0, abs=1e-6)
    assert fk_base[1, 3] == pytest.approx(1.0, abs=1e-6)
    assert fk_base[2, 3] == pytest.approx(0.0, abs=1e-6)
    np.testing.assert_array_almost_equal(
        rotation_matrix_from_rpy(0, 0, np.pi / 2)[:3, :3], fk_base[:3, :3], decimal=6
    )


def test_remove_connection(world_setup):
    world, l1, l2, bf, r1, r2 = world_setup
    connection = world.get_connection(l1, l2)
    with world.modify_world():
        world.remove_connection(connection)
        world.remove_kinematic_structure_entity(l2)
    assert connection not in world.connections
    # dof should still exist because it was a mimic connection.
    assert connection.dof.name in world.state

    with world.modify_world():
        world.remove_connection(world.get_connection(r1, r2))
        new_connection = FixedConnection(r1, r2)
        world.add_connection(new_connection)

    with pytest.raises(ValueError):
        # if you remove a connection, the child must be connected some other way or deleted
        world.remove_connection(world.get_connection(r1, r2))


def test_copy_world(world_setup):
    world, l1, l2, bf, r1, r2 = world_setup
    world_copy = deepcopy(world)
    assert l2 not in world_copy.bodies
    assert bf.parent_connection not in world_copy.connections
    bf.parent_connection.origin = np.array([[1, 0, 0, 1.5],
                                            [0, 1, 0, 0],
                                            [0, 0, 1, 0],
                                            [0, 0, 0, 1]])
    assert float(world_copy.get_kinematic_structure_entity_by_name("bf").global_pose.to_np()[0, 3]) == 0.0
    assert float(bf.global_pose.to_np()[0, 3]) == 1.5

def test_copy_world_state(world_setup):
    world, l1, l2, bf, r1, r2 = world_setup
    connection: PrismaticConnection = world.get_connection(r1, r2)
    world.state[connection.dof.name].position = 1.
    world.notify_state_change()
    world_copy = deepcopy(world)

    assert world.get_connection(r1, r2).position == 1.0
    assert world_copy.get_connection(r1, r2).position == 1.0

def test_match_index(world_setup):
    world, l1, l2, bf, r1, r2 = world_setup
    world_copy = deepcopy(world)
    for body in world.bodies:
        new_body = world_copy.get_kinematic_structure_entity_by_name(body.name)
        assert body.index == new_body.index

def test_copy_dof(world_setup):
    world, l1, l2, bf, r1, r2 = world_setup
    world_copy = deepcopy(world)
    for dof in world.degrees_of_freedom:
        new_dof = world_copy.get_degree_of_freedom_by_name(dof.name)
        assert dof.name == new_dof.name
        assert dof.lower_limits == new_dof.lower_limits
        assert dof.upper_limits == new_dof.upper_limits

def test_copy_pr2_world(pr2_world):
    pr2_world.state[pr2_world.get_degree_of_freedom_by_name("torso_lift_joint").name].position = 0.3
    pr2_world.notify_state_change()
    pr2_copy = deepcopy(pr2_world)


def test_world_different_entities(world_setup):
    world, l1, l2, bf, r1, r2 = world_setup
    world_copy = deepcopy(world)
    for body in world_copy.bodies:
        assert body not in world.bodies
    for connection in world_copy.connections:
        assert connection not in world.connections
    for dof in world_copy.state:
        assert dof not in world.degrees_of_freedom

@unittest.skip("This test still fails because the origin of connections cannot be deepcopied properly.")
def test_copy_pr2(pr2_world):
    pr2_world.state[pr2_world.get_degree_of_freedom_by_name("torso_lift_joint").name].position = 0.3
    pr2_world.notify_state_change()
    pr2_copy = deepcopy(pr2_world)
    assert pr2_world.get_kinematic_structure_entity_by_name("head_tilt_link").global_pose.to_np()[2, 3] == pytest.approx(1.472, abs=1e-3)
    assert pr2_copy.get_kinematic_structure_entity_by_name("head_tilt_link").global_pose.to_np()[2, 3] == pytest.approx(1.472, abs=1e-3)





def test_add_entity_with_duplicate_name(world_setup):
    world, l1, l2, bf, r1, r2 = world_setup
    body_duplicate = Body(name=PrefixedName("l1"))
    with pytest.raises(DuplicateKinematicStructureEntityError):
        with world.modify_world():
            world.add_kinematic_structure_entity(body_duplicate)<|MERGE_RESOLUTION|>--- conflicted
+++ resolved
@@ -231,13 +231,9 @@
     fk = world.compute_forward_kinematics_np(r2, l2)
     fk_expr = world.compose_forward_kinematics_expression(r2, l2)
     fk_expr_compiled = fk_expr.compile()
-<<<<<<< HEAD
-    fk2 = fk_expr_compiled(*symbol_manager.resolve_symbols(fk_expr_compiled.symbol_parameters))
-=======
-    fk2 = fk_expr_compiled.fast_call(
+    fk2 = fk_expr_compiled(
         *symbol_manager.resolve_symbols(fk_expr_compiled.symbol_parameters)
     )
->>>>>>> 048d4be8
     np.testing.assert_array_almost_equal(fk, fk2)
 
 
