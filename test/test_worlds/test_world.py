from copy import deepcopy

import numpy as np
import pytest
from semantic_digital_twin.semantic_annotations.semantic_annotations import Handle

from semantic_digital_twin.spatial_types import Vector3
from semantic_digital_twin.world import World
from semantic_digital_twin.world_description.connections import (
    PrismaticConnection,
    RevoluteConnection,
    Connection6DoF,
    FixedConnection,
    OmniDrive,
)
from semantic_digital_twin.exceptions import (
    AddingAnExistingSemanticAnnotationError,
    DuplicateWorldEntityError,
    DuplicateKinematicStructureEntityError,
    UsageError,
    MissingWorldModificationContextError,
)
from semantic_digital_twin.datastructures.prefixed_name import PrefixedName
from semantic_digital_twin.spatial_types.derivatives import Derivatives, DerivativeMap

# from semantic_digital_twin.spatial_types.math import rotation_matrix_from_rpy
from semantic_digital_twin.spatial_types.spatial_types import (
    TransformationMatrix,
    RotationMatrix,
)
from semantic_digital_twin.testing import world_setup, pr2_world
from semantic_digital_twin.world_description.world_entity import (
    SemanticAnnotation,
    Body,
)


def test_set_state(world_setup):
    world, l1, l2, bf, r1, r2 = world_setup
    c1: PrismaticConnection = world.get_connection(l1, l2)
    c1.position = 1.0
    assert c1.position == 1.0
    c2: RevoluteConnection = world.get_connection(r1, r2)
    c2.position = 1337
    assert c2.position == 1337
    c3: Connection6DoF = world.get_connection(world.root, bf)
    transform = RotationMatrix.from_rpy(1, 0, 0).to_np()
    transform[0, 3] = 69
    c3.origin = transform
    assert np.allclose(world.compute_forward_kinematics_np(world.root, bf), transform)

    world.set_positions_1DOF_connection({c1: 2})
    assert c1.position == 2.0

    transform[0, 3] += c1.position
    assert np.allclose(l2.global_pose.to_np(), transform)


def test_construction(world_setup):
    world, l1, l2, bf, r1, r2 = world_setup
    world.validate()
    assert len(world.connections) == 5
    assert len(world.kinematic_structure_entities) == 6
    assert world.state.positions[0] == 0
    assert (
        world.get_connection(l1, l2).dof.name == world.get_connection(r1, r2).dof.name
    )


def test_chain_of_bodies(world_setup):
    world, _, l2, _, _, _ = world_setup
    result = world.compute_chain_of_kinematic_structure_entities(
        root=world.root, tip=l2
    )
    result = [x.name for x in result]
    assert result == [
        PrefixedName(name="root", prefix="world"),
        PrefixedName(name="bf", prefix=None),
        PrefixedName(name="l1", prefix=None),
        PrefixedName(name="l2", prefix=None),
    ]


def test_chain_of_connections(world_setup):
    world, _, l2, _, _, _ = world_setup
    result = world.compute_chain_of_connections(root=world.root, tip=l2)
    result = [x.name for x in result]
    assert result == [
        PrefixedName(name="root_T_bf", prefix=None),
        PrefixedName(name="bf_T_l1", prefix=None),
        PrefixedName(name="l1_T_l2", prefix=None),
    ]


def test_split_chain_of_bodies(world_setup):
    world, _, l2, _, _, r2 = world_setup
    result = world.compute_split_chain_of_kinematic_structure_entities(root=r2, tip=l2)
    result = tuple([x.name for x in y] for y in result)
    assert result == (
        [PrefixedName(name="r2", prefix=None), PrefixedName(name="r1", prefix=None)],
        [PrefixedName(name="bf", prefix=None)],
        [PrefixedName(name="l1", prefix=None), PrefixedName(name="l2", prefix=None)],
    )


def test_split_chain_of_bodies_adjacent1(world_setup):
    world, _, _, _, r1, r2 = world_setup
    result = world.compute_split_chain_of_kinematic_structure_entities(root=r2, tip=r1)
    result = tuple([x.name for x in y] for y in result)
    assert result == (
        [PrefixedName(name="r2", prefix=None)],
        [PrefixedName(name="r1", prefix=None)],
        [],
    )


def test_split_chain_of_bodies_adjacent2(world_setup):
    world, _, _, _, r1, r2 = world_setup
    result = world.compute_split_chain_of_kinematic_structure_entities(root=r1, tip=r2)
    result = tuple([x.name for x in y] for y in result)
    assert result == (
        [],
        [PrefixedName(name="r1", prefix=None)],
        [PrefixedName(name="r2", prefix=None)],
    )


def test_split_chain_of_bodies_identical(world_setup):
    world, _, _, _, r1, _ = world_setup
    result = world.compute_split_chain_of_kinematic_structure_entities(root=r1, tip=r1)
    result = tuple([x.name for x in y] for y in result)
    assert result == ([], [PrefixedName(name="r1", prefix=None)], [])


def test_split_chain_of_connections(world_setup):
    world, _, l2, _, _, r2 = world_setup
    result = world.compute_split_chain_of_connections(root=r2, tip=l2)
    result = tuple([x.name for x in y] for y in result)
    assert result == (
        [
            PrefixedName(name="r1_T_r2", prefix=None),
            PrefixedName(name="bf_T_r1", prefix=None),
        ],
        [
            PrefixedName(name="bf_T_l1", prefix=None),
            PrefixedName(name="l1_T_l2", prefix=None),
        ],
    )


def test_split_chain_of_connections_adjacent1(world_setup):
    world, _, _, _, r1, r2 = world_setup
    result = world.compute_split_chain_of_connections(root=r2, tip=r1)
    result = tuple([x.name for x in y] for y in result)
    assert result == ([PrefixedName(name="r1_T_r2", prefix=None)], [])


def test_split_chain_of_connections_adjacent2(world_setup):
    world, _, _, _, r1, r2 = world_setup
    result = world.compute_split_chain_of_connections(root=r1, tip=r2)
    result = tuple([x.name for x in y] for y in result)
    assert result == ([], [PrefixedName(name="r1_T_r2", prefix=None)])


def test_split_chain_of_connections_identical(world_setup):
    world, _, _, _, r1, _ = world_setup
    result = world.compute_split_chain_of_connections(root=r1, tip=r1)
    result = tuple([x.name for x in y] for y in result)
    assert result == ([], [])


@pytest.mark.skip(
    reason="readding of 1dof connection broken because reference to dof is lost"
)
def test_nested_with_blocks_illegal_state(world_setup):
    world, l1, l2, bf, r1, r2 = world_setup

    with world.modify_world():
        connection1 = world.get_connection(l1, l2)
        world.remove_connection(connection1)
        with world.modify_world():
            connection2 = world.get_connection(r1, r2)
            world.remove_connection(connection2)
        world.add_connection(connection1)
        world.add_connection(connection2)


def test_compute_fk_connection6dof(world_setup):
    world, _, _, bf, _, _ = world_setup
    fk = world.compute_forward_kinematics_np(world.root, bf)
    np.testing.assert_array_equal(fk, np.eye(4))

    connection: Connection6DoF = world.get_connection(world.root, bf)

    world.state[connection.x.name].position = 1.0
    world.state[connection.qw.name].position = 0
    world.state[connection.qz.name].position = 1
    world.notify_state_change()
    fk = world.compute_forward_kinematics_np(world.root, bf)
    np.testing.assert_array_equal(
        fk,
        [
            [-1.0, 0.0, 0.0, 1.0],
            [0.0, -1.0, 0.0, 0.0],
            [0.0, 0.0, 1.0, 0.0],
            [0.0, 0.0, 0.0, 1.0],
        ],
    )


def test_compute_fk(world_setup):
    world, l1, l2, bf, r1, r2 = world_setup
    fk = world.compute_forward_kinematics_np(l2, r2)
    np.testing.assert_array_equal(fk, np.eye(4))

    connection: PrismaticConnection = world.get_connection(r1, r2)

    world.state[connection.dof.name].position = 1.0
    world.notify_state_change()
    fk = world.compute_forward_kinematics_np(l2, r2)
    assert np.allclose(
        fk,
        np.array(
            [
                [0.540302, -0.841471, 0.0, -1.0],
                [0.841471, 0.540302, 0.0, 0.0],
                [0.0, 0.0, 1.0, 0.0],
                [0.0, 0.0, 0.0, 1.0],
            ]
        ),
    )


def test_compute_ik(world_setup):
    world, l1, l2, bf, r1, r2 = world_setup
    target = np.array(
        [
            [0.540302, -0.841471, 0.0, -1.0],
            [0.841471, 0.540302, 0.0, 0.0],
            [0.0, 0.0, 1.0, 0.0],
            [0.0, 0.0, 0.0, 1.0],
        ]
    )
    joint_state = world.compute_inverse_kinematics(
        l2, r2, TransformationMatrix(target, reference_frame=l2)
    )
    for joint, state in joint_state.items():
        world.state[joint.name].position = state
    world.notify_state_change()
    assert np.allclose(world.compute_forward_kinematics_np(l2, r2), target, atol=1e-3)


def test_compute_fk_expression(world_setup):
    world, l1, l2, bf, r1, r2 = world_setup
    connection: PrismaticConnection = world.get_connection(r1, r2)
    world.state[connection.dof.name].position = 1.0
    world.notify_state_change()
    fk = world.compute_forward_kinematics_np(r2, l2)
<<<<<<< HEAD
    fk_expr = world.compose_forward_kinematics_expression(r2, l2)
    fk2 = fk_expr.evaluate()
=======
    fk_expr = world._forward_kinematic_manager.compose_expression(r2, l2)
    fk_expr_compiled = fk_expr.compile()
    fk2 = fk_expr_compiled(
        *symbol_manager.resolve_symbols(fk_expr_compiled.symbol_parameters)
    )
>>>>>>> 89245e7c
    np.testing.assert_array_almost_equal(fk, fk2)


def test_apply_control_commands(world_setup):
    world, l1, l2, bf, r1, r2 = world_setup
    connection: PrismaticConnection = world.get_connection(r1, r2)
    cmd = np.array([100.0, 0, 0, 0, 0, 0, 0, 0])
    dt = 0.1
    world.apply_control_commands(cmd, dt, Derivatives.jerk)
    assert world.state[connection.dof.name].jerk == 100.0
    assert world.state[connection.dof.name].acceleration == 100.0 * dt
    assert world.state[connection.dof.name].velocity == 100.0 * dt * dt
    assert world.state[connection.dof.name].position == 100.0 * dt * dt * dt


def test_compute_relative_pose(world_setup):
    world, l1, l2, bf, r1, r2 = world_setup
    connection: PrismaticConnection = world.get_connection(l1, l2)
    world.state[connection.dof.name].position = 1.0
    world.notify_state_change()

    pose = TransformationMatrix(reference_frame=l2)
    relative_pose = world.transform(pose, l1)
    expected_pose = TransformationMatrix(
        [
            [1.0, 0, 0.0, 1.0],
            [0.0, 1.0, 0.0, 0.0],
            [0.0, 0.0, 1.0, 0.0],
            [0.0, 0.0, 0.0, 1.0],
        ]
    )

    np.testing.assert_array_almost_equal(relative_pose.to_np(), expected_pose.to_np())


def test_compute_relative_pose_both(world_setup):
    world, l1, l2, bf, r1, r2 = world_setup
    world.get_connection(world.root, bf).origin = np.array(
        [
            [0.0, -1.0, 0.0, 1.0],
            [1.0, 0.0, 0.0, 0.0],
            [0.0, 0.0, 1.0, 0.0],
            [0.0, 0.0, 0.0, 1.0],
        ]
    )
    world.notify_state_change()

    pose = TransformationMatrix.from_xyz_rpy(x=1.0, reference_frame=bf)
    relative_pose = world.transform(pose, world.root)
    # Rotation is 90 degrees around z-axis, translation is 1 along x-axis
    expected_pose = np.array(
        [
            [0.0, -1.0, 0.0, 1.0],
            [1.0, 0.0, 0.0, 1.0],
            [0.0, 0.0, 1.0, 0.0],
            [0.0, 0.0, 0.0, 1.0],
        ]
    )

    np.testing.assert_array_almost_equal(relative_pose.to_np(), expected_pose)


def test_compute_relative_pose_only_translation(world_setup):
    world, l1, l2, bf, r1, r2 = world_setup
    connection: PrismaticConnection = world.get_connection(l1, l2)
    world.state[connection.dof.name].position = 1.0
    world.notify_state_change()

    pose = TransformationMatrix.from_xyz_rpy(x=2.0, reference_frame=l2)
    relative_pose = world.transform(pose, l1)
    expected_pose = np.array(
        [
            [1.0, 0, 0.0, 3.0],
            [0.0, 1.0, 0.0, 0.0],
            [0.0, 0.0, 1.0, 0.0],
            [0.0, 0.0, 0.0, 1.0],
        ]
    )

    np.testing.assert_array_almost_equal(relative_pose.to_np(), expected_pose)


def test_compute_relative_pose_only_rotation(world_setup):
    world, l1, l2, bf, r1, r2 = world_setup
    connection: RevoluteConnection = world.get_connection(r1, r2)
    world.state[connection.dof.name].position = np.pi / 2  # 90 degrees
    world.notify_state_change()

    pose = TransformationMatrix(reference_frame=r2)
    relative_pose = world.transform(pose, r1)
    expected_pose = np.array(
        [
            [0.0, -1.0, 0.0, 0.0],
            [1.0, 0.0, 0.0, 0.0],
            [0.0, 0.0, 1.0, 0.0],
            [0.0, 0.0, 0.0, 1.0],
        ]
    )

    np.testing.assert_array_almost_equal(relative_pose.to_np(), expected_pose)


def test_add_semantic_annotation(world_setup):
    world, l1, l2, bf, r1, r2 = world_setup
    v = SemanticAnnotation(name=PrefixedName("muh"))
    with world.modify_world():
        world.add_semantic_annotation(v)
    with pytest.raises(AddingAnExistingSemanticAnnotationError):
        world.add_semantic_annotation(v, skip_duplicates=False)
    assert world.get_semantic_annotation_by_name(v.name) == v


def test_duplicate_semantic_annotation(world_setup):
    world, l1, l2, bf, r1, r2 = world_setup
    v = SemanticAnnotation(name=PrefixedName("muh"))
    with world.modify_world():
        world.add_semantic_annotation(v)
        world.semantic_annotations.append(v)
    with pytest.raises(DuplicateWorldEntityError):
        world.get_semantic_annotation_by_name(v.name)


def test_merge_world(world_setup, pr2_world):
    world, l1, l2, bf, r1, r2 = world_setup

    base_link = pr2_world.get_kinematic_structure_entity_by_name(
        PrefixedName("base_link")
    )
    r_gripper_tool_frame = pr2_world.get_kinematic_structure_entity_by_name(
        PrefixedName("r_gripper_tool_frame")
    )
    torso_lift_link = pr2_world.get_kinematic_structure_entity_by_name(
        PrefixedName("torso_lift_link")
    )
    r_shoulder_pan_joint = pr2_world.get_connection(
        torso_lift_link,
        pr2_world.get_kinematic_structure_entity_by_name(
            PrefixedName("r_shoulder_pan_link")
        ),
    )

    l_shoulder_pan_joint = pr2_world.get_connection(
        torso_lift_link,
        pr2_world.get_kinematic_structure_entity_by_name(
            PrefixedName("l_shoulder_pan_link")
        ),
    )

    world.merge_world(pr2_world)

    assert base_link in world.kinematic_structure_entities
    assert r_gripper_tool_frame in world.kinematic_structure_entities
    assert l_shoulder_pan_joint in world.connections
    assert torso_lift_link._world == world
    assert r_shoulder_pan_joint._world == world


def test_merge_with_connection(world_setup, pr2_world):
    world, l1, l2, bf, r1, r2 = world_setup

    base_link = pr2_world.get_kinematic_structure_entity_by_name(
        PrefixedName("base_link")
    )
    r_gripper_tool_frame = pr2_world.get_kinematic_structure_entity_by_name(
        PrefixedName("r_gripper_tool_frame")
    )
    torso_lift_link = pr2_world.get_kinematic_structure_entity_by_name(
        PrefixedName("torso_lift_link")
    )
    r_shoulder_pan_joint = pr2_world.get_connection(
        torso_lift_link,
        pr2_world.get_kinematic_structure_entity_by_name(
            PrefixedName("r_shoulder_pan_link")
        ),
    )

    pose = np.eye(4)
    pose[0, 3] = 1.0

    origin = TransformationMatrix(pose)

    connection = pr2_world.get_connection_by_name("l_gripper_l_finger_joint")
    pr2_world.state[connection.dof.name].position = 0.55
    pr2_world.notify_state_change()
    expected_fk = pr2_world.compute_forward_kinematics(
        connection.parent, connection.child
    ).to_np()

    new_connection = FixedConnection(
        parent=world.root,
        child=pr2_world.root,
        parent_T_connection_expression=origin,
    )

    world.merge_world(pr2_world, new_connection)
    assert base_link in world.kinematic_structure_entities
    assert r_gripper_tool_frame in world.kinematic_structure_entities
    assert new_connection in world.connections
    assert torso_lift_link._world == world
    assert r_shoulder_pan_joint._world == world
    assert world.state[connection.dof.name].position == 0.55
    assert world.compute_forward_kinematics_np(world.root, base_link)[
        0, 3
    ] == pytest.approx(1.0, abs=1e-6)
    actual_fk = world.compute_forward_kinematics(
        connection.parent, connection.child
    ).to_np()
    assert np.allclose(actual_fk, expected_fk)


def test_merge_with_pose(world_setup, pr2_world):
    world, l1, l2, bf, r1, r2 = world_setup

    base_link = pr2_world.get_kinematic_structure_entity_by_name(
        PrefixedName("base_link")
    )
    r_gripper_tool_frame = pr2_world.get_kinematic_structure_entity_by_name(
        PrefixedName("r_gripper_tool_frame")
    )
    torso_lift_link = pr2_world.get_kinematic_structure_entity_by_name(
        PrefixedName("torso_lift_link")
    )
    r_shoulder_pan_joint = pr2_world.get_connection(
        torso_lift_link,
        pr2_world.get_kinematic_structure_entity_by_name(
            PrefixedName("r_shoulder_pan_link")
        ),
    )

    pose = np.eye(4)
    pose[0, 3] = 1.0  # Translate along x-axis

    world.merge_world_at_pose(pr2_world, TransformationMatrix(pose))

    assert base_link in world.kinematic_structure_entities
    assert r_gripper_tool_frame in world.kinematic_structure_entities
    assert torso_lift_link._world == world
    assert r_shoulder_pan_joint._world == world
    assert world.compute_forward_kinematics_np(world.root, base_link)[
        0, 3
    ] == pytest.approx(1.0, abs=1e-6)


def test_merge_with_pose_rotation(world_setup, pr2_world):
    world, l1, l2, bf, r1, r2 = world_setup

    base_link = pr2_world.get_kinematic_structure_entity_by_name(
        PrefixedName("base_link")
    )
    r_gripper_tool_frame = pr2_world.get_kinematic_structure_entity_by_name(
        PrefixedName("r_gripper_tool_frame")
    )
    torso_lift_link = pr2_world.get_kinematic_structure_entity_by_name(
        PrefixedName("torso_lift_link")
    )
    r_shoulder_pan_joint = pr2_world.get_connection(
        torso_lift_link,
        pr2_world.get_kinematic_structure_entity_by_name(
            PrefixedName("r_shoulder_pan_link")
        ),
    )
    base_footprint = pr2_world.get_kinematic_structure_entity_by_name(
        PrefixedName("base_footprint")
    )

    # Rotation is 90 degrees around z-axis, translation is 1 along x-axis
    pose = np.array(
        [
            [0.0, -1.0, 0.0, 1.0],
            [1.0, 0.0, 0.0, 1.0],
            [0.0, 0.0, 1.0, 0.0],
            [0.0, 0.0, 0.0, 1.0],
        ]
    )

    world.merge_world_at_pose(pr2_world, TransformationMatrix(pose))

    assert base_link in world.kinematic_structure_entities
    assert r_gripper_tool_frame in world.kinematic_structure_entities
    assert torso_lift_link._world == world
    assert r_shoulder_pan_joint._world == world
    fk_base = world.compute_forward_kinematics_np(world.root, base_footprint)
    assert fk_base[0, 3] == pytest.approx(1.0, abs=1e-6)
    assert fk_base[1, 3] == pytest.approx(1.0, abs=1e-6)
    assert fk_base[2, 3] == pytest.approx(0.0, abs=1e-6)
    np.testing.assert_array_almost_equal(
        RotationMatrix.from_rpy(0, 0, np.pi / 2).to_np()[:3, :3],
        fk_base[:3, :3],
        decimal=6,
    )


def test_merge_in_empty_world(world_setup):
    world, l1, l2, bf, r1, r2 = world_setup

    empty_world = World()

    assert empty_world.root is None
    empty_world.merge_world(world)
    assert empty_world.root is not None


def test_remove_connection(world_setup):
    world, l1, l2, bf, r1, r2 = world_setup
    connection = world.get_connection(l1, l2)
    num_dofs = len(world.degrees_of_freedom)
    with world.modify_world():
        world.remove_connection(connection)
        world.remove_kinematic_structure_entity(l2)
    assert connection not in world.connections
    # dof should still exist because it was a mimic connection, so the number didn't change.
    assert num_dofs == len(world.degrees_of_freedom)

    with world.modify_world():
        world.remove_connection(world.get_connection(r1, r2))
        new_connection = FixedConnection(r1, r2)
        world.add_connection(new_connection)

    with pytest.raises(AssertionError):
        # if you remove a connection, the child must be connected some other way or deleted
        world.remove_connection(world.get_connection(r1, r2))


def test_copy_world(world_setup):
    world, l1, l2, bf, r1, r2 = world_setup
    world_copy = deepcopy(world)
    assert l2 not in world_copy.bodies
    assert bf.parent_connection not in world_copy.connections
    bf.parent_connection.origin = np.array(
        [[1, 0, 0, 1.5], [0, 1, 0, 0], [0, 0, 1, 0], [0, 0, 0, 1]]
    )
    assert (
        float(
            world_copy.get_kinematic_structure_entity_by_name("bf").global_pose.to_np()[
                0, 3
            ]
        )
        == 0.0
    )
    assert float(bf.global_pose.to_np()[0, 3]) == 1.5


def test_copy_world_state(world_setup):
    world, l1, l2, bf, r1, r2 = world_setup
    connection: PrismaticConnection = world.get_connection(r1, r2)
    world.state[connection.dof.name].position = 1.0
    world.notify_state_change()
    world_copy = deepcopy(world)

    assert world.get_connection(r1, r2).position == 1.0
    assert world_copy.get_connection(r1, r2).position == 1.0


def test_match_index(world_setup):
    world, l1, l2, bf, r1, r2 = world_setup
    world_copy = deepcopy(world)
    for body in world.bodies:
        new_body = world_copy.get_kinematic_structure_entity_by_name(body.name)
        assert body.index == new_body.index


def test_copy_dof(world_setup):
    world, l1, l2, bf, r1, r2 = world_setup
    world_copy = deepcopy(world)
    for dof in world.degrees_of_freedom:
        new_dof = world_copy.get_degree_of_freedom_by_name(dof.name)
        assert dof.name == new_dof.name
        assert dof.lower_limits == new_dof.lower_limits
        assert dof.upper_limits == new_dof.upper_limits


def test_copy_pr2_world(pr2_world):
    pr2_world.state[
        pr2_world.get_degree_of_freedom_by_name("torso_lift_joint").name
    ].position = 0.3
    pr2_world.notify_state_change()
    pr2_copy = deepcopy(pr2_world)


def test_copy_pr2_world_connection_origin(pr2_world):
    pr2_world.notify_state_change()
    pr2_copy = deepcopy(pr2_world)

    for body in pr2_world.bodies:
        pr2_body = pr2_world.get_kinematic_structure_entity_by_name(body.name)
        pr2_copy_body = pr2_copy.get_kinematic_structure_entity_by_name(body.name)
        np.testing.assert_array_almost_equal(
            pr2_body.global_pose.to_np(), pr2_copy_body.global_pose.to_np()
        )


def test_world_different_entities(world_setup):
    world, l1, l2, bf, r1, r2 = world_setup
    world_copy = deepcopy(world)
    for body in world_copy.bodies:
        assert body not in world.bodies
    for connection in world_copy.connections:
        assert connection not in world.connections
    for dof in world_copy.state:
        assert dof not in world.degrees_of_freedom


def test_copy_pr2(pr2_world):
    pr2_world.state[
        pr2_world.get_degree_of_freedom_by_name("torso_lift_joint").name
    ].position = 0.3
    pr2_world.notify_state_change()
    pr2_copy = deepcopy(pr2_world)
    assert pr2_world.get_kinematic_structure_entity_by_name(
        "head_tilt_link"
    ).global_pose.to_np()[2, 3] == pytest.approx(1.472, abs=1e-3)
    assert pr2_copy.get_kinematic_structure_entity_by_name(
        "head_tilt_link"
    ).global_pose.to_np()[2, 3] == pytest.approx(1.472, abs=1e-3)


def test_add_entity_with_duplicate_name(world_setup):
    world, l1, l2, bf, r1, r2 = world_setup
    body_duplicate = Body(name=PrefixedName("l1"))
    with pytest.raises(DuplicateKinematicStructureEntityError):
        with world.modify_world():
            world.add_kinematic_structure_entity(body_duplicate)


def test_overwrite_dof_limits(world_setup):
    world, l1, l2, bf, r1, r2 = world_setup
    connection: PrismaticConnection = world.get_connections_by_type(
        PrismaticConnection
    )[0]
    assert connection.dof.lower_limits.velocity == -1
    assert connection.dof.upper_limits.velocity == 1

    new_limits = DerivativeMap([0.69, 0.42, 1337, 23])

    connection.raw_dof._overwrite_dof_limits(
        new_lower_limits=new_limits * -1, new_upper_limits=new_limits
    )
    assert connection.dof.lower_limits.position == -new_limits.position
    assert connection.dof.upper_limits.position == new_limits.position
    assert connection.dof.lower_limits.velocity == -new_limits.velocity
    assert connection.dof.upper_limits.velocity == new_limits.velocity
    assert connection.dof.lower_limits.acceleration == -new_limits.acceleration
    assert connection.dof.upper_limits.acceleration == new_limits.acceleration
    assert connection.dof.lower_limits.jerk == -new_limits.jerk
    assert connection.dof.upper_limits.jerk == new_limits.jerk

    new_limits2 = DerivativeMap([3333, 3333, 3333, 3333])

    connection.raw_dof._overwrite_dof_limits(
        new_lower_limits=new_limits2 * -1, new_upper_limits=new_limits2
    )
    assert connection.dof.lower_limits.position == -new_limits.position
    assert connection.dof.upper_limits.position == new_limits.position
    assert connection.dof.lower_limits.velocity == -new_limits.velocity
    assert connection.dof.upper_limits.velocity == new_limits.velocity
    assert connection.dof.lower_limits.acceleration == -new_limits.acceleration
    assert connection.dof.upper_limits.acceleration == new_limits.acceleration
    assert connection.dof.lower_limits.jerk == -new_limits.jerk
    assert connection.dof.upper_limits.jerk == new_limits.jerk


def test_overwrite_dof_limits_mimic(world_setup):
    world, l1, l2, bf, r1, r2 = world_setup
    connection: PrismaticConnection = world.get_connections_by_type(
        PrismaticConnection
    )[0]
    with world.modify_world():
        body = Body(name=PrefixedName("muh"))
        mimic_connection = PrismaticConnection(
            parent=bf,
            child=body,
            offset=23,
            multiplier=-2,
            axis=Vector3(0, 0, 1),
            dof_name=connection.dof_name,
        )
        world.add_body(body)
        world.add_connection(mimic_connection)

    # when the multiplier is negative, the vel limits shouldn't be swapped
    assert np.isclose(
        mimic_connection.dof.lower_limits.velocity,
        connection.dof.lower_limits.velocity * 2,
    )
    assert np.isclose(
        mimic_connection.dof.upper_limits.velocity,
        connection.dof.upper_limits.velocity * 2,
    )

    new_limits = DerivativeMap([0.69, 0.42, 1337, 23])

    with pytest.raises(UsageError):
        mimic_connection.dof._overwrite_dof_limits(
            new_lower_limits=new_limits * -1, new_upper_limits=new_limits
        )

    mimic_connection.raw_dof._overwrite_dof_limits(
        new_lower_limits=new_limits * -1, new_upper_limits=new_limits
    )

    # Check that limits are correctly applied with negative multiplier and offset
    # Position limits: swapped due to negative multiplier, then scaled and offset applied
    # Lower becomes: new_limits.position * (-2) + 23 = 0.69 * (-2) + 23 = -1.38 + 23 = 21.62
    # Upper becomes: (new_limits * -1).position * (-2) + 23 = -0.69 * (-2) + 23 = 1.38 + 23 = 24.38
    assert np.isclose(mimic_connection.dof.lower_limits.position, 21.62)
    assert np.isclose(mimic_connection.dof.upper_limits.position, 24.38)

    # Velocity limits: only multiplier applied (no offset), but absolute value for limits
    # Since we're dealing with limits, velocity should use abs(multiplier) = 2
    assert np.isclose(
        mimic_connection.dof.lower_limits.velocity, (new_limits * -1).velocity * 2
    )
    assert np.isclose(
        mimic_connection.dof.upper_limits.velocity, new_limits.velocity * 2
    )

    # Acceleration limits: only multiplier applied (no offset), absolute value for limits
    assert np.isclose(
        mimic_connection.dof.lower_limits.acceleration,
        (new_limits * -1).acceleration * 2,
    )
    assert np.isclose(
        mimic_connection.dof.upper_limits.acceleration, new_limits.acceleration * 2
    )

    # Jerk limits: only multiplier applied (no offset), absolute value for limits
    assert np.isclose(
        mimic_connection.dof.lower_limits.jerk, (new_limits * -1).jerk * 2
    )
    assert np.isclose(mimic_connection.dof.upper_limits.jerk, new_limits.jerk * 2)

    # limits are only applied if the new ones are lower
    new_limits2 = DerivativeMap([3333, 3333, 3333, 3333])

    mimic_connection.raw_dof._overwrite_dof_limits(
        new_lower_limits=new_limits2 * -1, new_upper_limits=new_limits2
    )

    assert np.isclose(mimic_connection.dof.lower_limits.position, 21.62)
    assert np.isclose(mimic_connection.dof.upper_limits.position, 24.38)

    assert np.isclose(
        mimic_connection.dof.lower_limits.velocity, (new_limits * -1).velocity * 2
    )
    assert np.isclose(
        mimic_connection.dof.upper_limits.velocity, new_limits.velocity * 2
    )

    assert np.isclose(
        mimic_connection.dof.lower_limits.acceleration,
        (new_limits * -1).acceleration * 2,
    )
    assert np.isclose(
        mimic_connection.dof.upper_limits.acceleration, new_limits.acceleration * 2
    )

    assert np.isclose(
        mimic_connection.dof.lower_limits.jerk, (new_limits * -1).jerk * 2
    )
    assert np.isclose(mimic_connection.dof.upper_limits.jerk, new_limits.jerk * 2)


def test_missing_world_modification_context(world_setup):
    world, l1, l2, bf, r1, r2 = world_setup
    with pytest.raises(MissingWorldModificationContextError):
        world.add_semantic_annotation(Handle(l1))


def test_symbol_removal():
    world1 = World()
    body1 = Body(name=PrefixedName("body1"))
    with world1.modify_world():
        world1.add_body(body1)

    world2 = World()
    body2 = Body(name=PrefixedName("body2"))
    with world2.modify_world():
        world2.add_body(body2)

    world1.merge_world(world2)

    with world1.modify_world():
        world1.remove_connection(body2.parent_connection)
        c_root_bf = OmniDrive.create_with_dofs(parent=body1, child=body2, world=world1)
        world1.add_connection(c_root_bf)<|MERGE_RESOLUTION|>--- conflicted
+++ resolved
@@ -256,16 +256,8 @@
     world.state[connection.dof.name].position = 1.0
     world.notify_state_change()
     fk = world.compute_forward_kinematics_np(r2, l2)
-<<<<<<< HEAD
-    fk_expr = world.compose_forward_kinematics_expression(r2, l2)
+    fk_expr = world._forward_kinematic_manager.compose_expression(r2, l2)
     fk2 = fk_expr.evaluate()
-=======
-    fk_expr = world._forward_kinematic_manager.compose_expression(r2, l2)
-    fk_expr_compiled = fk_expr.compile()
-    fk2 = fk_expr_compiled(
-        *symbol_manager.resolve_symbols(fk_expr_compiled.symbol_parameters)
-    )
->>>>>>> 89245e7c
     np.testing.assert_array_almost_equal(fk, fk2)
 
 
