--- conflicted
+++ resolved
@@ -168,7 +168,6 @@
     cmd[-1] = 100
     dt = 0.1
     pr2_world.apply_control_commands(cmd, dt, Derivatives.jerk)
-<<<<<<< HEAD
     assert pr2_world.state[omni_drive.yaw.name].jerk == 100.
     assert pr2_world.state[omni_drive.yaw.name].acceleration == 100. * dt
     assert pr2_world.state[omni_drive.yaw.name].velocity == 100. * dt * dt
@@ -193,31 +192,6 @@
     assert pr2_world.state[omni_drive.y.name].acceleration == 0.
     assert pr2_world.state[omni_drive.y.name].velocity == 1.094837581924854
     assert pr2_world.state[omni_drive.y.name].position == 0.1094837581924854
-=======
-    assert pr2_world.state[Derivatives.jerk, omni_drive.yaw.state_idx] == 100.
-    assert pr2_world.state[Derivatives.acceleration, omni_drive.yaw.state_idx] == 100. * dt
-    assert pr2_world.state[Derivatives.velocity, omni_drive.yaw.state_idx] == 100. * dt * dt
-    assert pr2_world.state[Derivatives.position, omni_drive.yaw.state_idx] == 100. * dt * dt * dt
-
-    assert pr2_world.state[Derivatives.jerk, omni_drive.x_vel.state_idx] == 100.
-    assert pr2_world.state[Derivatives.acceleration, omni_drive.x_vel.state_idx] == 100. * dt
-    assert pr2_world.state[Derivatives.velocity, omni_drive.x_vel.state_idx] == 100. * dt * dt
-    assert pr2_world.state[Derivatives.position, omni_drive.x_vel.state_idx] == 0
-
-    assert pr2_world.state[Derivatives.jerk, omni_drive.y_vel.state_idx] == 100.
-    assert pr2_world.state[Derivatives.acceleration, omni_drive.y_vel.state_idx] == 100. * dt
-    assert pr2_world.state[Derivatives.velocity, omni_drive.y_vel.state_idx] == 100. * dt * dt
-    assert pr2_world.state[Derivatives.position, omni_drive.y_vel.state_idx] == 0
-
-    assert pr2_world.state[Derivatives.jerk, omni_drive.x.state_idx] == 0.
-    assert pr2_world.state[Derivatives.acceleration, omni_drive.x.state_idx] == 0.
-    assert pr2_world.state[Derivatives.velocity, omni_drive.x.state_idx] == 0.8951707486311977
-    assert pr2_world.state[Derivatives.position, omni_drive.x.state_idx] == 0.08951707486311977
-
-    assert pr2_world.state[Derivatives.jerk, omni_drive.y.state_idx] == 0.
-    assert pr2_world.state[Derivatives.acceleration, omni_drive.y.state_idx] == 0.
-    assert pr2_world.state[Derivatives.velocity, omni_drive.y.state_idx] == 1.094837581924854
-    assert pr2_world.state[Derivatives.position, omni_drive.y.state_idx] == 0.1094837581924854
 
 def test_pr2_view(pr2_world):
     pr2 = PR2.get_view(pr2_world)
@@ -228,5 +202,4 @@
     assert len(pr2.sensors) == 1
     assert len(pr2.sensor_chains) == 1
     assert pr2.sensor_chains[0].sensors == pr2.sensors
-    assert pr2.odom.name.name == 'odom_combined'
->>>>>>> c3b4b3d6
+    assert pr2.odom.name.name == 'odom_combined'