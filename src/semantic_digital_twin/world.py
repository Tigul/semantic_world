from __future__ import absolute_import
from __future__ import annotations

import inspect
import logging
from copy import deepcopy, copy
from dataclasses import dataclass, field
from enum import IntEnum
from functools import wraps, lru_cache, cached_property
from itertools import combinations_with_replacement

import numpy as np
import rustworkx as rx
import rustworkx.visit
import rustworkx.visualization
<<<<<<< HEAD
=======
from krrood.adapters.json_serializer import SubclassJSONSerializer
>>>>>>> 0f4be1b7
from lxml import etree
from rustworkx import NoEdgeBetweenNodes
from typing_extensions import (
    Dict,
    Tuple,
    Optional,
    TypeVar,
    Union,
    Callable,
    Any,
    Iterable,
)
from typing_extensions import List
from typing_extensions import Type, Set

from .adapters.world_entity_kwargs_tracker import KinematicStructureEntityKwargsTracker
from .callbacks.callback import ModelChangeCallback
from .collision_checking.collision_detector import CollisionDetector
from .collision_checking.trimesh_collision_detector import TrimeshCollisionDetector
from .datastructures.prefixed_name import PrefixedName
from .datastructures.types import NpMatrix4x4
from .exceptions import (
    DuplicateWorldEntityError,
    AddingAnExistingSemanticAnnotationError,
    WorldEntityNotFoundError,
    AlreadyBelongsToAWorldError,
    DuplicateKinematicStructureEntityError,
    MissingWorldModificationContextError,
)
from .robots.abstract_robot import AbstractRobot
from .spatial_computations.forward_kinematics import ForwardKinematicsManager
from .spatial_computations.ik_solver import InverseKinematicsSolver
from .spatial_computations.raytracer import RayTracer
from .spatial_types import spatial_types as cas
from .spatial_types.derivatives import Derivatives
from .utils import IDGenerator
from .world_description.connections import (
    Connection6DoF,
    ActiveConnection1DOF,
    FixedConnection,
    ActiveConnection,
)
from .world_description.connections import HasUpdateState
from .world_description.degree_of_freedom import DegreeOfFreedom
from .world_description.visitors import CollisionBodyCollector, ConnectionCollector
from .world_description.world_entity import (
    Connection,
    SemanticAnnotation,
    KinematicStructureEntity,
    Region,
    GenericKinematicStructureEntity,
    GenericConnection,
    CollisionCheckingConfig,
    Body,
    WorldEntity,
    GenericWorldEntity,
)
from .world_description.world_modification import (
    RemoveSemanticAnnotationModification,
)
from .world_description.world_modification import (
    WorldModelModification,
    AddDegreeOfFreedomModification,
    RemoveDegreeOfFreedomModification,
    AddKinematicStructureEntityModification,
    AddConnectionModification,
    RemoveBodyModification,
    RemoveConnectionModification,
    WorldModelModificationBlock,
    SetDofHasHardwareInterface,
    AddSemanticAnnotationModification,
)
from .world_description.world_state import WorldState

logger = logging.getLogger(__name__)

id_generator = IDGenerator()

GenericSemanticAnnotation = TypeVar(
    "GenericSemanticAnnotation", bound=SemanticAnnotation
)

FunctionStack = List[Tuple[Callable, Dict[str, Any]]]


class PlotAlignment(IntEnum):
    HORIZONTAL = 0
    VERTICAL = 1


class ResetStateContextManager:
    """
    A context manager for resetting the state of a given `World` instance.

    This class is designed to allow operations to be performed on a `World`
    object, ensuring that its state can be safely returned to its previous
    condition upon leaving the context. If no exceptions occur within the
    context, the original state of the `World` instance is restored, and the
    state change is notified.
    """

    def __init__(self, world: World):
        self.world = world

    def __enter__(self) -> None:
        self.state = deepcopy(self.world.state)

    def __exit__(
        self,
        exc_type: Optional[type],
        exc_val: Optional[Exception],
        exc_tb: Optional[type],
    ) -> None:
        if exc_type is None:
            self.world.state = self.state
            self.world.notify_state_change()


@dataclass
class WorldModelUpdateContextManager:
    """
    Context manager for updating the state of a given `World` instance.
    This class manages that updates to the world within the context of this class only trigger recomputations after all
    desired updates have been performed.
    """

    world: World = field(kw_only=True, repr=False)
    """
    The world to manage updates for.
    """

    first: bool = True
    """
    First time flag.
    """

    def __enter__(self):
        if self.world.world_is_being_modified:
            self.first = False
        self.world.world_is_being_modified = True

        if self.first:
            self.world.get_world_model_manager().current_model_modification_block = (
                WorldModelModificationBlock()
            )

        return self

    def __exit__(self, exc_type, exc_val, exc_tb):
        if self.first:
            self.world.get_world_model_manager().model_modification_blocks.append(
                self.world.get_world_model_manager().current_model_modification_block
            )
            self.world.get_world_model_manager().current_model_modification_block = None
            if exc_type is None:
                self.world._notify_model_change()
            self.world.world_is_being_modified = False


class AtomicWorldModificationNotAtomic(Exception):
    """
    Exception raised when atomic world modifications are overlapping.
    If this exception is raised, it means that somewhere in the code a function decorated with @atomic_world_modification
    triggered another function decorated with it. This must not happen ever!
    """


def atomic_world_modification(
    func=None, modification: Type[WorldModelModification] = None
):
    """
    Decorator for ensuring atomicity in world modification operations.

    This decorator ensures that no other atomic world modification is in progress when the decorated function is executed.
    It records the function call along with its arguments for potential replay or tracking purposes.
    If an operation is attempted when the world is locked, it raises an appropriate exception.

    Raises:
        AtomicWorldModificationNotAtomic: If the world is already locked during the execution of another atomic operation.
    """

    def _decorate(func):

        sig = inspect.signature(func)

        @wraps(func)
        def wrapper(current_world: World, *args, **kwargs):
            if current_world._atomic_modification_is_being_executed:
                raise AtomicWorldModificationNotAtomic(
                    f"World {current_world} is locked."
                )
            current_world._atomic_modification_is_being_executed = True

            # bind args and kwargs
            bound = sig.bind_partial(
                current_world, *args, **kwargs
            )  # use bind() if you require all args
            bound.apply_defaults()  # fill in default values

            # record function call
            # Build a dict with all arguments (including positional), excluding 'self'
            bound_args = dict(bound.arguments)
            bound_args.pop("self", None)
            if (
                current_world.get_world_model_manager().current_model_modification_block
                is None
            ):
                raise MissingWorldModificationContextError(func)
            current_world.get_world_model_manager().current_model_modification_block.append(
                modification.from_kwargs(bound_args)
            )

            result = func(current_world, *args, **kwargs)

            current_world._atomic_modification_is_being_executed = False
            return result

        return wrapper

    if func is None:
        return _decorate

    return _decorate(func)


@dataclass
class CollisionPairManager:
    """
    Manages disabled collision pairs in the world.
    """

    world: World
    """
    The world to manage collision pairs for.
    """

    _disabled_collision_pairs: Set[Tuple[Body, Body]] = field(
        default_factory=set, repr=False
    )
    """
    Collisions for these Body pairs is disabled.f
    """

    _temp_disabled_collision_pairs: Set[Tuple[Body, Body]] = field(
        default_factory=set, repr=False
    )
    """
    A set of Body pairs for which collisions are temporarily disabled.
    """

    def reset_temporary_collision_config(self):
        self._temp_disabled_collision_pairs = set()
        for body in self.world.bodies_with_enabled_collision:
            body.reset_temporary_collision_config()

    @property
    def disabled_collision_pairs(
        self,
    ) -> Set[Tuple[Body, Body]]:
        return self._disabled_collision_pairs | self._temp_disabled_collision_pairs

    @property
    def enabled_collision_pairs(self) -> Set[Tuple[Body, Body]]:
        """
        The complement of disabled_collision_pairs with respect to all possible body combinations with enabled collision.
        """
        all_combinations = set(
            combinations_with_replacement(self.world.bodies_with_enabled_collision, 2)
        )
        return all_combinations - self.disabled_collision_pairs

    def add_temp_disabled_collision_pair(
        self, body_a: KinematicStructureEntity, body_b: KinematicStructureEntity
    ):
        """
        Disable collision checking between two bodies
        """
        pair = tuple(sorted([body_a, body_b], key=lambda b: b.name))
        self._temp_disabled_collision_pairs.add(pair)

    def load_collision_srdf(self, file_path: str):
        """
        Creates a CollisionConfig instance from an SRDF file.

        Parse an SRDF file to configure disabled collision pairs or bodies for a given world.
        Process SRDF elements like `disable_collisions`, `disable_self_collision`,
        or `disable_all_collisions` to update collision configuration
        by referencing bodies in the provided `world`.

        :param file_path: The path to the SRDF file used for collision configuration.
        """
        SRDF_DISABLE_ALL_COLLISIONS: str = "disable_all_collisions"
        SRDF_DISABLE_SELF_COLLISION: str = "disable_self_collision"
        SRDF_MOVEIT_DISABLE_COLLISIONS: str = "disable_collisions"

        srdf = etree.parse(file_path)
        srdf_root = srdf.getroot()

        children_with_tag = [child for child in srdf_root if hasattr(child, "tag")]

        child_disable_collisions = [
            c for c in children_with_tag if c.tag == SRDF_DISABLE_ALL_COLLISIONS
        ]

        for c in child_disable_collisions:
            body = self.world.get_body_by_name(c.attrib["link"])
            body.set_static_collision_config(CollisionCheckingConfig(disabled=True))

        child_disable_moveit_and_self_collision = [
            c
            for c in children_with_tag
            if c.tag in {SRDF_MOVEIT_DISABLE_COLLISIONS, SRDF_DISABLE_SELF_COLLISION}
        ]

        disabled_collision_pairs = [
            (body_a, body_b)
            for child in child_disable_moveit_and_self_collision
            if (
                body_a := self.world.get_body_by_name(child.attrib["link1"])
            ).has_collision()
            and (
                body_b := self.world.get_body_by_name(child.attrib["link2"])
            ).has_collision()
        ]

        for body_a, body_b in disabled_collision_pairs:
            self.add_disabled_collision_pair(body_a, body_b)

    def disable_collisions_for_adjacent_bodies(self):
        """
        Computes pairs of bodies that should not be collision checked because they have no controlled connections
        between them.

        When all connections between two bodies are not controlled, these bodies cannot move relative to each
        other, so collision checking between them is unnecessary.

        :return: Set of body pairs that should have collisions disabled
        """

        body_combinations = combinations_with_replacement(
            self.world.bodies_with_enabled_collision, 2
        )

        for body_a, body_b in (
            (a, b)
            for a, b in body_combinations
            if not self.world.is_controlled_connection_in_chain(a, b)
        ):
            self.add_disabled_collision_pair(body_a, body_b)

    def disable_non_robot_collisions(self) -> None:
        """
        Disable collision checks between bodies that do not belong to any robot.
        """
        # Bodies that are part of any robot and participate in collisions
        robot_bodies: Set[Body] = {
            body
            for robot in self.world.get_semantic_annotations_by_type(AbstractRobot)
            for body in robot.bodies_with_collisions
        }

        # Bodies with collisions that are NOT part of a robot
        non_robot_bodies: Set[Body] = (
            set(self.world.bodies_with_enabled_collision) - robot_bodies
        )
        if not non_robot_bodies:
            return

        # Disable every unordered pair (including self-collisions) exactly once
        for a, b in combinations_with_replacement(non_robot_bodies, 2):
            self.add_disabled_collision_pair(a, b)

    def add_disabled_collision_pair(self, body_a: Body, body_b: Body):
        """
        Disable collision checking between two bodies
        """
        pair = tuple(sorted([body_a, body_b], key=lambda body: body.name))
        self._disabled_collision_pairs.add(pair)


@dataclass
class WorldModelManager:
    """
    Manages the world model version and modification blocks.
    """

    version: int = 0
    """
    The version of the model. This increases whenever a change to the kinematic model is made. Mostly triggered
    by adding/removing bodies and connections.
    """

    model_modification_blocks: List[WorldModelModificationBlock] = field(
        default_factory=list, repr=False, init=False
    )
    """
    All atomic modifications applied to the world. Tracked by @atomic_world_modification.
    The field itself is a list of lists. The outer lists indicates when to trigger the model/state change callbacks.
    The inner list is a block of modifications where change callbacks must not be called in between.
    """

    current_model_modification_block: Optional[WorldModelModificationBlock] = field(
        default=None, repr=False, init=False
    )
    """
    The current modification block called within one context of @atomic_world_modification.
    """

    model_change_callbacks: List[ModelChangeCallback] = field(
        default_factory=list, repr=False
    )
    """
    Callbacks to be called when the model of the world changes.
    """

    def update_model_version_and_notify_callbacks(self) -> None:
        """
        Notifies the system of a model change and updates necessary states, caches,
        and forward kinematics expressions while also triggering registered callbacks
        for model changes.
        """
        self.version += 1
        for callback in self.model_change_callbacks:
            callback.notify()


_LRU_CACHE_SIZE: int = 2048


@dataclass
class World:
    """
    A class representing the world.
    The world manages a set of kinematic structure entities and connections represented as a tree-like graph.
    The nodes represent kinematic structure entities in the world, and the edges represent joins between them.
    """

    kinematic_structure: rx.PyDAG[KinematicStructureEntity] = field(
        default_factory=lambda: rx.PyDAG(multigraph=False), kw_only=True, repr=False
    )
    """
    The kinematic structure of the world.
    The kinematic structure is a tree shaped directed graph where the nodes represent kinematic structure entities
     in the world, and the edges represent connections between them.
    """

    semantic_annotations: List[SemanticAnnotation] = field(
        default_factory=list, repr=False
    )
    """
    All semantic annotations the world is aware of.
    """

    degrees_of_freedom: List[DegreeOfFreedom] = field(default_factory=list)
    """
    All degrees of freedom in the world.
    """

    state: WorldState = field(init=False)
    """
    2d array where rows are derivatives and columns are dof values for that derivative.
    """

    world_is_being_modified: bool = False
    """
    Is set to True, when a world.modify_world context is used.
    """

    name: Optional[str] = None
    """
    Name of the world. May act as default namespace for all bodies and semantic annotations in the world which do not have a prefix.
    """

    _atomic_modification_is_being_executed: bool = field(init=False, default=False)
    """
    Flag that indicates if an atomic world operation is currently being executed.
    See `atomic_world_modification` for more information.
    """

    _collision_pair_manager: CollisionPairManager = field(init=False, repr=False)
    """
    Manages disabled collision pairs in the world.
    """

    _model_manager: WorldModelManager = field(
        default_factory=WorldModelManager, repr=False
    )
    """
    Manages the world model version and modification blocks.
    """

    _forward_kinematic_manager: ForwardKinematicsManager = field(
        init=False, default=None, repr=False
    )
    """
    Manages forward kinematics computations for the world.
    """

    def __post_init__(self):
        self._collision_pair_manager = CollisionPairManager(self)
        self.state = WorldState(_world=self)

    def __hash__(self):
        return hash((id(self), self._model_manager.version))

    def __str__(self):
        return f"{self.__class__.name} v{self._model_manager.version}.{self.state.version}."

    def validate(self) -> bool:
        """
        Validate the world.

        The world must be a tree.
        :return: True if the world is valid, raises an AssertionError otherwise.
        """
        if self.is_empty():
            return True
        assert len(self.kinematic_structure_entities) == (len(self.connections) + 1)
        assert rx.is_weakly_connected(self.kinematic_structure)
        self._validate_dofs()
        return True

    def _validate_dofs(self):
        actual_dofs = {
            dof for connection in self.connections for dof in connection.dofs
        }
        assert actual_dofs == set(
            self.degrees_of_freedom
        ), "self.degrees_of_freedom does not match the actual dofs used in connections. Did you forget to call deleted_orphaned_dof()?"

    # %% Properties
    @property
    @lru_cache(maxsize=_LRU_CACHE_SIZE)
    def root(self) -> Optional[KinematicStructureEntity]:
        """
        The root of the world is the unique node with in-degree 0.

        :return: The root of the world.
        """
        if self.is_empty():
            return None

        possible_roots = [
            node
            for node in self.kinematic_structure_entities
            if self.kinematic_structure.in_degree(node.index) == 0
        ]
        assert (
            len(possible_roots) == 1
        ), f"A World must have exactly one root. Found {len(possible_roots)} possible roots: {possible_roots}."

        return possible_roots[0]

    @property
    def active_degrees_of_freedom(self) -> Set[DegreeOfFreedom]:
        return {
            dof for connection in self.connections for dof in connection.active_dofs
        }

    @property
    def passive_degrees_of_freedom(self) -> Set[DegreeOfFreedom]:
        return {
            dof for connection in self.connections for dof in connection.passive_dofs
        }

    @property
    def regions(self) -> List[Region]:
        """
        :return: A list of all regions in the world.
        """
        return self.get_kinematic_structure_entity_by_type(Region)

    @property
    def bodies(self) -> List[Body]:
        """
        :return: A list of all bodies in the world.
        """
        return self.get_kinematic_structure_entity_by_type(Body)

    @property
    def bodies_with_enabled_collision(self) -> List[Body]:
        return [
            b
            for b in self.bodies
            if b.has_collision()
            and b.get_collision_config
            and not b.get_collision_config().disabled
        ]

    @property
    def bodies_topologically_sorted(self) -> List[Body]:
        return [
            body
            for body in self.kinematic_structure_entities_topologically_sorted
            if isinstance(body, Body)
        ]

    @property
    def kinematic_structure_entities(self) -> List[KinematicStructureEntity]:
        """
        :return: A list of all bodies in the world.
        """
        return list(self.kinematic_structure.nodes())

    @property
    def kinematic_structure_entities_topologically_sorted(
        self,
    ) -> List[KinematicStructureEntity]:
        """
        Return a list of all kinematic_structure_entities in the world, sorted topologically.
        """
        indices = rx.topological_sort(self.kinematic_structure)
        return [self.kinematic_structure[index] for index in indices]

    @property
    def connections(self) -> List[Connection]:
        """
        :return: A list of all connections in the world.
        """
        return list(self.kinematic_structure.edges())

    @property
    def controlled_connections(self) -> List[ActiveConnection]:
        """
        A subset of the robot's connections that are controlled by a controller.
        """
        return [
            connection for connection in self.connections if connection.is_controlled
        ]

    # %% Adding WorldEntities to the World
    def add_connection(self, connection: Connection) -> None:
        """
        Add a connection and the entities it connects to the world.

        :param connection: The connection to add.
        """
        connection.add_to_world(self)
        self._add_kinematic_structure_entity_if_not_in_world(connection.parent)
        self._add_kinematic_structure_entity_if_not_in_world(connection.child)
        self._add_connection(connection)

    @atomic_world_modification(modification=AddConnectionModification)
    def _add_connection(self, connection: Connection):
        """
        Adds a connection to the kinematic structure.

        The method updates the connection instance to associate it with the current
        world instance and reflects the connection in the kinematic structure.
        Do not call this function directly, use add_connection instead.

        :param connection: The connection to be added to the kinematic structure.
        """
        connection._world = self
        self.kinematic_structure.add_edge(
            connection.parent.index, connection.child.index, connection
        )

    def _add_kinematic_structure_entity_if_not_in_world(
        self, entity: KinematicStructureEntity
    ):
        try:
            self.get_kinematic_structure_entity_by_name(entity.name)
        except WorldEntityNotFoundError:
            self.add_kinematic_structure_entity(entity)

    def add_body(
        self,
        body: KinematicStructureEntity,
        assign_unique_name_to_duplicates: bool = False,
    ) -> Optional[int]:
        return self.add_kinematic_structure_entity(
            body, assign_unique_name_to_duplicates
        )

    def add_kinematic_structure_entity(
        self,
        kinematic_structure_entity: KinematicStructureEntity,
        assign_unique_name_to_duplicates: bool = False,
    ) -> int:
        """
        Add a kinematic_structure_entity to the world if it does not exist already.

        :param kinematic_structure_entity: The kinematic_structure_entity to add.
        :param assign_unique_name_to_duplicates: If True, the kinematic_structure_entity will be added under a different name, if
        the name already exists. If False, an error will be raised. Default is False.
        :return: The index of the added kinematic_structure_entity.
        """
        logger.info(
            f"Trying to add kinematic_structure_entity with name {kinematic_structure_entity.name}"
        )

        if (
            kinematic_structure_entity._world is not None
            and kinematic_structure_entity._world is not self
        ):
            raise AlreadyBelongsToAWorldError(
                world=kinematic_structure_entity._world,
                type_trying_to_add=KinematicStructureEntity,
            )

        try:
            self.get_kinematic_structure_entity_by_name(kinematic_structure_entity.name)
            if not assign_unique_name_to_duplicates:
                raise DuplicateKinematicStructureEntityError(
                    [kinematic_structure_entity.name]
                )
            kinematic_structure_entity.name.name = (
                kinematic_structure_entity.name.name
                + f"_{id_generator(kinematic_structure_entity)}"
            )
        except WorldEntityNotFoundError:
            pass
        return self._add_kinematic_structure_entity(kinematic_structure_entity)

    @atomic_world_modification(modification=AddKinematicStructureEntityModification)
    def _add_kinematic_structure_entity(
        self, kinematic_structure_entity: KinematicStructureEntity
    ) -> int:
        """
        Add a kinematic_structure_entity to the world.
        Do not call this function directly, use add_kinematic_structure_entity instead.

        :param kinematic_structure_entity: The kinematic_structure_entity to add.
        :return: The index of the added kinematic_structure_entity.
        """
        index = kinematic_structure_entity.index = self.kinematic_structure.add_node(
            kinematic_structure_entity
        )
        kinematic_structure_entity._world = self
        return index

    def add_degree_of_freedom(self, dof: DegreeOfFreedom) -> None:
        """
        Adds degree of freedom in the world.
        This is used to register DoFs that are not created by the world, but are part of the world model.
        :param dof: The degree of freedom to register.
        """
        if dof._world is self and dof in self.degrees_of_freedom:
            return
        if dof._world is not None:
            raise AlreadyBelongsToAWorldError(
                world=dof._world, type_trying_to_add=DegreeOfFreedom
            )
        self._add_degree_of_freedom(dof)

    @atomic_world_modification(modification=AddDegreeOfFreedomModification)
    def _add_degree_of_freedom(self, dof: DegreeOfFreedom) -> None:
        """
        Adds a degree of freedom to the current system and initializes its state.

        This method modifies the internal state of the system by adding a new
        degree of freedom (DOF). It sets the initial position of the DOF based
        on its configured lower and upper position limits, ensuring it respects
        both constraints. The DOF is then added to the list of degrees of freedom
        in the system.

        :param dof: The degree of freedom to be added to the system.
        :return: None
        """
        dof._world = self
        self.state.add_degree_of_freedom(dof)
        self.degrees_of_freedom.append(dof)

    def add_semantic_annotation(
        self, semantic_annotation: SemanticAnnotation, skip_duplicates: bool = False
    ) -> None:
        """
        Adds a semantic annotation to the current list of semantic annotations if it doesn't already exist. Ensures
        that the `semantic_annotation` is associated with the current instance and maintains the
        integrity of unique semantic annotation names.

        :param semantic_annotation: The semantic annotation instance to be added. Its name must be unique within
            the current context.
        :param skip_duplicates: Whether to raise an error or not when a semantic annotation already exists.

        :raises AddingAnExistingSemanticAnnotationError: If skip_duplicates is False and a semantic annotation with the same name and type already exists.
        """
        try:
            self.get_semantic_annotation_by_name(semantic_annotation.name)
            if not skip_duplicates:
                raise AddingAnExistingSemanticAnnotationError(semantic_annotation)
        except WorldEntityNotFoundError:
            self._add_semantic_annotation(semantic_annotation)

    def add_semantic_annotations(
        self,
        semantic_annotations: List[SemanticAnnotation],
        skip_duplicates: bool = False,
    ) -> None:
        """
        Adds a list of semantic annotations to the current list of semantic annotations if they don't already exist. Ensures
        that each `semantic_annotation` is associated with the current instance and maintains the
        integrity of unique semantic annotation names.
        :param semantic_annotations: The list of semantic annotations to be added.
        :param skip_duplicates: Whether to raise an error or not when a semantic annotation already exists.
        """
        for semantic_annotation in semantic_annotations:
            self.add_semantic_annotation(
                semantic_annotation, skip_duplicates=skip_duplicates
            )

    @atomic_world_modification(modification=AddSemanticAnnotationModification)
    def _add_semantic_annotation(self, semantic_annotation: SemanticAnnotation):
        """
        The atomic method that adds a semantic annotation to the current list of semantic annotations.
        """
        semantic_annotation._world = self
        self.semantic_annotations.append(semantic_annotation)

    # %% Remove WorldEntities from the World
    def remove_connection(self, connection: Connection) -> None:
        """
        Removes a connection and deletes the corresponding degree of freedom, if it was only used by this connection.
        Might create disconnected entities, so make sure to add a new connection or delete the child kinematic_structure_entity.

        :param connection: The connection to be removed
        """
        remaining_dofs = {
            dof
            for remaining_connection in self.connections
            if remaining_connection != connection
            for dof in remaining_connection.dofs
        }

        removed_dofs = set(connection.dofs) - remaining_dofs

        with self.modify_world():
            for dof in removed_dofs:
                self.remove_degree_of_freedom(dof)
            self._remove_connection(connection)

    @atomic_world_modification(modification=RemoveConnectionModification)
    def _remove_connection(self, connection: Connection) -> None:
        try:
            self.kinematic_structure.remove_edge(
                connection.parent.index, connection.child.index
            )
        except NoEdgeBetweenNodes:
            pass
        connection._world = None
        connection.index = None

    def remove_kinematic_structure_entity(
        self, kinematic_structure_entity: KinematicStructureEntity
    ) -> None:
        """
        Removes a kinematic_structure_entity from the world.

        :param kinematic_structure_entity: The kinematic_structure_entity to remove.
        """
        if (
            kinematic_structure_entity._world is not self
            or kinematic_structure_entity.index is None
        ):
            logger.debug(
                "Trying to remove an kinematic_structure_entity that is not part of this world."
            )
            return
        self._remove_kinematic_structure_entity(kinematic_structure_entity)

    @atomic_world_modification(modification=RemoveBodyModification)
    def _remove_kinematic_structure_entity(
        self, kinematic_structure_entity: KinematicStructureEntity
    ) -> None:
        """
        Removes a kinematic_structure_entity from the world.

        Do not call this function directly, use `remove_kinematic_structure_entity` instead.

        :param kinematic_structure_entity: The kinematic_structure_entity to remove.
        """
        self.kinematic_structure.remove_node(kinematic_structure_entity.index)
        kinematic_structure_entity._world = None
        kinematic_structure_entity.index = None

    def remove_degree_of_freedom(self, dof: DegreeOfFreedom) -> None:
        if dof._world is not self:
            logger.debug("Trying to remove a dof that is not part of this world.")
            return
        self._remove_degree_of_freedom(dof)
        self.get_degree_of_freedom_by_name.cache_clear()

    @atomic_world_modification(modification=RemoveDegreeOfFreedomModification)
    def _remove_degree_of_freedom(self, dof: DegreeOfFreedom) -> None:
        dof._world = None
        self.degrees_of_freedom.remove(dof)
        del self.state[dof.name]

    def remove_semantic_annotation(
        self, semantic_annotation: SemanticAnnotation
    ) -> None:
        """
        Removes a semantic annotation from the current list of semantic annotations if it exists.

        :param semantic_annotation: The semantic annotation instance to be removed.
        """
        try:
            self.get_semantic_annotation_by_name(semantic_annotation.name)
        except WorldEntityNotFoundError:
            logger.debug(
                f"semantic annotation {semantic_annotation.name} not found in the world. No action taken."
            )
            return

        self._remove_semantic_annotation(semantic_annotation)

    @atomic_world_modification(modification=RemoveSemanticAnnotationModification)
    def _remove_semantic_annotation(self, semantic_annotation: SemanticAnnotation):
        """
        The atomic method that removes a semantic annotation from the current list of semantic annotations.
        """
        self.semantic_annotations.remove(semantic_annotation)
        semantic_annotation._world = None

    # %% Other Atomic World Modifications
    @atomic_world_modification(modification=SetDofHasHardwareInterface)
    def set_dofs_has_hardware_interface(
        self, dofs: Iterable[DegreeOfFreedom], value: bool
    ):
        """
        Sets whether the specified degrees of freedom (DOFs) have a hardware interface or not.

        This method allows controlling the presence of a hardware interface for multiple
        DOFs at once. The modification is atomic, ensuring that all DOFs are updated as
        a single operation and the state remains consistent. The method iterates through
        the given DOFs and updates their `has_hardware_interface` attribute to the provided
        value.

        :param dofs: An iterable collection of DegreeOfFreedom instances whose
                     `has_hardware_interface` attribute is to be updated.
        :param value: A boolean value indicating whether the DOFs should have a hardware
                      interface (True) or not (False).
        """
        for dof in dofs:
            dof.has_hardware_interface = value

    # %% Getter
    @lru_cache(maxsize=_LRU_CACHE_SIZE)
    def get_connection(
        self, parent: KinematicStructureEntity, child: KinematicStructureEntity
    ) -> Connection:
        """
        Retrieves the connection between a parent and child kinematic_structure_entity in the kinematic structure.
        """
        return self.kinematic_structure.get_edge_data(parent.index, child.index)

    @lru_cache(maxsize=_LRU_CACHE_SIZE)
    def get_connections_by_type(
        self, connection_type: Type[GenericConnection]
    ) -> List[GenericConnection]:
        """
        Retrieves the connections of a given type.

        :param connection_type: The type of connection to retrieve.
        :return: A list of connections of the given type.
        """
        return self._get_world_entity_by_type_from_iterable(
            connection_type, self.connections
        )

    @lru_cache(maxsize=_LRU_CACHE_SIZE)
    def get_semantic_annotations_by_type(
        self, semantic_annotation_type: Type[GenericSemanticAnnotation]
    ) -> List[GenericSemanticAnnotation]:
        """
        Retrieves all semantic annotations of a specific type from the world.

        :param semantic_annotation_type: The class (type) of the semantic annotations to search for.
        :return: A list of `SemanticAnnotation` objects that match the given type.
        """
        return self._get_world_entity_by_type_from_iterable(
            semantic_annotation_type, self.semantic_annotations
        )

    @lru_cache(maxsize=_LRU_CACHE_SIZE)
    def get_kinematic_structure_entity_by_type(
        self, entity_type: Type[GenericKinematicStructureEntity]
    ) -> List[GenericKinematicStructureEntity]:
        """
        Retrieves all kinematic structure entities of a specific type from the world.

        :param entity_type: The class (type) of the kinematic structure entities to search for.
        :return: A list of `KinematicStructureEntity` objects that match the given type.
        """
        return self._get_world_entity_by_type_from_iterable(
            entity_type, self.kinematic_structure_entities
        )

    @staticmethod
    def _get_world_entity_by_type_from_iterable(
        world_entity_type: Type[GenericWorldEntity], iterable: Iterable[WorldEntity]
    ) -> List[GenericWorldEntity]:
        """
        Helper function to retrieve all world entities of a specific type from an iterable.
        :param world_entity_type: The type of the world entity.
        :param iterable: The iterable to search for the world entity, for example self.connections or self.kinematic_structure_entities.
        :return: A list of `WorldEntity` objects that match the given type.
        """
        return [entity for entity in iterable if isinstance(entity, world_entity_type)]

    @lru_cache(maxsize=_LRU_CACHE_SIZE)
    def get_semantic_annotation_by_name(
        self, name: Union[str, PrefixedName]
    ) -> SemanticAnnotation:
        semantic_annotation: SemanticAnnotation = (
            self._get_world_entity_by_name_from_iterable(
                name, self.semantic_annotations
            )
        )
        return semantic_annotation

    @lru_cache(maxsize=_LRU_CACHE_SIZE)
    def get_kinematic_structure_entity_by_name(
        self, name: Union[str, PrefixedName]
    ) -> KinematicStructureEntity:
        return self._get_world_entity_by_name_from_iterable(
            name, self.kinematic_structure_entities
        )

    @lru_cache(maxsize=_LRU_CACHE_SIZE)
    def get_body_by_name(self, name: Union[str, PrefixedName]) -> Body:
        return self._get_world_entity_by_name_from_iterable(name, self.bodies)

    @lru_cache(maxsize=_LRU_CACHE_SIZE)
    def get_degree_of_freedom_by_name(
        self, name: Union[str, PrefixedName]
    ) -> DegreeOfFreedom:
        return self._get_world_entity_by_name_from_iterable(
            name, self.degrees_of_freedom
        )

    @lru_cache(maxsize=_LRU_CACHE_SIZE)
    def get_connection_by_name(self, name: Union[str, PrefixedName]) -> Connection:
        return self._get_world_entity_by_name_from_iterable(name, self.connections)

    @staticmethod
    def _get_world_entity_by_name_from_iterable(
        name: Union[str, PrefixedName], world_entity_iterable: Iterable[WorldEntity]
    ) -> WorldEntity:
        """
        Retrieve a world entity by its name from an iterable of world entities.
        This iterable would, for example, be self.connections or self.kinematic_structure_entities.
        This method accepts either a string or a `PrefixedName` instance.
        It searches through the provided iterable and returns the one
        that matches the given name. If the `PrefixedName` contains a prefix,
        the method ensures the name, including the prefix, matches an existing
        world entity. Otherwise, it only considers the unprefixed name. If more than
        one connection matches the specified name, or if no connection is found,
        an exception is raised.
        :param name: The name of the connection to retrieve. Can be a string or
            a `PrefixedName` instance. If a prefix is included in `PrefixedName`,
            it will be used for matching.
        :param world_entity_iterable:
        :return: The `WorldEntity` object that matches the given name.
        :raises WorldEntityNotFoundError: If no world entity with the given name exists.
        :raises DuplicateWorldEntityError: If multiple world entities with the given name exist.
        """
        original_name = name
        prefix = None

        match name:
            case PrefixedName():
                prefix = name.prefix
                name = name.name
            case str():
                pass

        matches = [
            world_entity
            for world_entity in world_entity_iterable
            if world_entity.name.name == name
            and (prefix is None or world_entity.name.prefix == prefix)
        ]
        match matches:
            case []:
                raise WorldEntityNotFoundError(original_name)
            case [entity]:
                return entity
            case _:
                raise DuplicateWorldEntityError(matches)

    # %% World Merging
    def merge_world_at_pose(self, other: World, pose: cas.TransformationMatrix) -> None:
        """
        Merge another world into the existing one, creates a 6DoF connection between the root of this world and the root
        of the other world.
        :param other: The world to be added.
        :param pose: world_root_T_other_root, the pose of the other world's root with respect to the current world's root
        """
        with self.modify_world():
            root_connection = Connection6DoF.create_with_dofs(
                parent=self.root, child=other.root, world=self
            )
            self.merge_world(other, root_connection)
            root_connection.origin = pose

    def merge_world(
        self,
        other: World,
        root_connection: Connection = None,
        assign_unique_name_to_duplicates: bool = False,
    ) -> None:
        """
        Merge a world into the existing one by merging degrees of freedom, states, connections, and bodies.
        This removes all bodies and connections from `other`.

        :param other: The world to be added.
        :param root_connection: If provided, this connection will be used to connect the two worlds. Otherwise, a new Connection6DoF will be created
        :param assign_unique_name_to_duplicates: If True, bodies and semantic annotations with duplicate names will be renamed. If False, an error will be raised if duplicates are found.
        :return: None
        """
        assert other is not self, "Cannot merge a world with itself."

        with self.modify_world(), other.modify_world():
            self_root = self.root
            other_root = other.root
            self._merge_dofs_with_state_of_world(other)
            self._merge_connections_of_world(other)
            self._remove_kinematic_structure_entities_of_world(other)
            self._merge_semantic_annotations_of_world(
                other, assign_unique_name_to_duplicates
            )

            if not root_connection and self_root:
                root_connection = Connection6DoF.create_with_dofs(
                    parent=self_root, child=other_root, world=self
                )

            if root_connection:
                self.add_connection(root_connection)

    def _merge_dofs_with_state_of_world(self, other: World):
        old_state = deepcopy(other.state)
        for dof in other.degrees_of_freedom.copy():
            other.remove_degree_of_freedom(dof)
            self.add_degree_of_freedom(dof)
        for dof_name in old_state.keys():
            self.state[dof_name] = old_state[dof_name]

    def _merge_connections_of_world(self, other: World):
        other_root = other.root
        for connection in other.connections:
            other.remove_kinematic_structure_entity(connection.parent)
            other.remove_kinematic_structure_entity(connection.child)
            self.add_connection(connection)
        other.remove_kinematic_structure_entity(other_root)
        self._add_kinematic_structure_entity_if_not_in_world(other_root)

    @staticmethod
    def _remove_kinematic_structure_entities_of_world(other: World):
        other_kse_with_world = [
            kse for kse in other.kinematic_structure_entities if kse._world is not None
        ]
        for kinematic_structure_entity in other_kse_with_world:
            other.remove_kinematic_structure_entity(kinematic_structure_entity)

    def _merge_semantic_annotations_of_world(
        self, other: World, assign_unique_name_to_duplicates: bool
    ):
        other_semantic_annotations = [
            semantic_annotation for semantic_annotation in other.semantic_annotations
        ]
        for semantic_annotation in other_semantic_annotations:
            other.remove_semantic_annotation(semantic_annotation)
            self.add_semantic_annotation(
                semantic_annotation, skip_duplicates=assign_unique_name_to_duplicates
            )

    # %% Subgraph Targeting
    def get_connections_of_branch(
        self, root: KinematicStructureEntity
    ) -> List[Connection]:
        """
        Collect all connections that are below root in the tree.

        :param root: The root body of the branch
        :return: List of all connections in the subtree rooted at the given body
        """
        visitor = ConnectionCollector(self)
        self._travel_branch(root, visitor)
        return visitor.connections

    @lru_cache(maxsize=_LRU_CACHE_SIZE)
    def get_kinematic_structure_entities_of_branch(
        self, root: KinematicStructureEntity
    ) -> List[KinematicStructureEntity]:
        """
        Collect all bodies that are below root in the tree.

        :param root: The root body of the branch
        :return: List of all bodies in the subtree rooted at the given body (including the root)
        """
        descendants_indices = rx.descendants(self.kinematic_structure, root.index)
        return [root] + [
            self.kinematic_structure[index] for index in descendants_indices
        ]

    def get_direct_child_bodies_with_collision(
        self, connection: Connection
    ) -> Set[Body]:
        """
        Collect all child Bodies until a movable connection is found.

        :param connection: The connection from the kinematic structure whose child bodies will be traversed.
        :return: A set of Bodies that are moved directly by only this connection.
        """
        visitor = CollisionBodyCollector(self)
        self._travel_branch(connection.child, visitor)
        return visitor.bodies

    def _travel_branch(
        self,
        root_kinematic_structure_entity: KinematicStructureEntity,
        visitor: rustworkx.visit.DFSVisitor,
    ) -> None:
        """
        Apply a DFS Visitor to a subtree of the kinematic structure.

        :param root_kinematic_structure_entity: Starting point of the search
        :param visitor: This visitor to apply.
        """
        rx.dfs_search(
            self.kinematic_structure, [root_kinematic_structure_entity.index], visitor
        )

    def move_branch(
        self,
        branch_root: KinematicStructureEntity,
        new_parent: KinematicStructureEntity,
    ) -> None:
        """
        Destroys the connection between branch_root and its parent, and moves it to a new parent using a new connection
        of the same type. The pose of body with respect to root stays the same.

        :param branch_root: The root of the branch to be moved.
        :param new_parent: The new parent of the branch.
        """
        new_connection = None
        new_parent_T_root = self.compute_forward_kinematics(new_parent, branch_root)
        old_connection = branch_root.parent_connection

        assert isinstance(
            old_connection, (FixedConnection, Connection6DoF)
        ), "The branch root must be connected to a Connection6DoF or FixedConnection."

        match old_connection:
            case FixedConnection():
                new_connection = FixedConnection(
                    parent=new_parent,
                    child=branch_root,
                    _world=self,
                    parent_T_connection_expression=new_parent_T_root,
                )

            case Connection6DoF():
                new_connection = Connection6DoF.create_with_dofs(
                    parent=new_parent,
                    child=branch_root,
                    world=self,
                )

        with self.modify_world():
            self.add_connection(new_connection)
            self.remove_connection(old_connection)

        if isinstance(new_connection, Connection6DoF):
            new_connection.origin = new_parent_T_root

    def move_branch_to_new_world(self, new_root: KinematicStructureEntity) -> World:
        """
        Copies the subgraph of the kinematic structure from the root body to a new world and removes it from the old world.

        :param new_root: The root body of the subgraph to be copied.
        :return: A new `World` instance containing the copied subgraph.
        """
        new_world = World(name=self.name)
        child_bodies = self.compute_descendent_child_kinematic_structure_entities(
            new_root
        )
        root_connection = new_root.parent_connection

        if not child_bodies:
            with self.modify_world(), new_world.modify_world():
                self.remove_connection(root_connection)
                self.remove_kinematic_structure_entity(new_root)

                new_world.add_kinematic_structure_entity(new_root)
                return new_world

        child_body_parent_connections = [
            body.parent_connection for body in child_bodies
        ]
        child_body_dofs = [
            dof
            for connection in child_body_parent_connections
            for dof in connection.dofs
        ]

        with self.modify_world(), new_world.modify_world():
            for dof in child_body_dofs:
                self.remove_degree_of_freedom(dof)
                new_world.add_degree_of_freedom(dof)
            for connection in child_body_parent_connections:
                self.remove_kinematic_structure_entity(connection.parent)
                self.remove_kinematic_structure_entity(connection.child)
                new_world.add_connection(connection)
            self.remove_connection(root_connection)

        return new_world

    # %% Change Notifications
    def notify_state_change(self) -> None:
        """
        If you have changed the state of the world, call this function to trigger necessary events and increase
        the state version.
        """
        if not self.is_empty():
            self._forward_kinematic_manager.recompute()
        self.state._notify_state_change()

    def _notify_model_change(self) -> None:
        """
        Notifies the system of a model change and updates necessary states, caches,
        and forward kinematics expressions while also triggering registered callbacks
        for model changes.
        """
        self._model_manager.update_model_version_and_notify_callbacks()
        self._compile_forward_kinematics_expressions()
        self.notify_state_change()

        for callback in self.state.state_change_callbacks:
            callback.update_previous_world_state()

        self.validate()
        self._collision_pair_manager.disable_non_robot_collisions()
        self._collision_pair_manager.disable_collisions_for_adjacent_bodies()

    def delete_orphaned_dofs(self):
        actual_dofs = {
            dof for connection in self.connections for dof in connection.dofs
        }
        self.degrees_of_freedom = list(actual_dofs)

    # %% Kinematic Structure Computations
    @lru_cache(maxsize=_LRU_CACHE_SIZE)
    def compute_descendent_child_kinematic_structure_entities(
        self, kinematic_structure_entity: KinematicStructureEntity
    ) -> List[KinematicStructureEntity]:
        """
        Computes all child entities of a given KinematicStructureEntity in the world recursively.
        :param kinematic_structure_entity: The KinematicStructureEntity for which to compute children.
        :return: A list of all child KinematicStructureEntities.
        """
        children = self.compute_child_kinematic_structure_entities(
            kinematic_structure_entity
        )
        for child in children:
            children.extend(
                self.compute_descendent_child_kinematic_structure_entities(child)
            )
        return children

    @lru_cache(maxsize=_LRU_CACHE_SIZE)
    def compute_child_kinematic_structure_entities(
        self, kinematic_structure_entity: KinematicStructureEntity
    ) -> List[KinematicStructureEntity]:
        """
        Computes the child entities of a given KinematicStructureEntity in the world.
        :param kinematic_structure_entity: The KinematicStructureEntity for which to compute children.
        :return: A list of child KinematicStructureEntities.
        """
        return list(
            self.kinematic_structure.successors(kinematic_structure_entity.index)
        )

    @lru_cache(maxsize=_LRU_CACHE_SIZE)
    def compute_parent_connection(
        self, kinematic_structure_entity: KinematicStructureEntity
    ) -> Optional[Connection]:
        """
        Computes the parent connection of a given KinematicStructureEntity in the world.
        :param kinematic_structure_entity: The entityKinematicStructureEntity for which to compute the parent connection.
        :return: The parent connection of the given KinematicStructureEntity.
        """
        parent = self.compute_parent_kinematic_structure_entity(
            kinematic_structure_entity
        )
        return (
            None
            if parent is None
            else self.kinematic_structure.get_edge_data(
                parent.index, kinematic_structure_entity.index
            )
        )

    @lru_cache(maxsize=_LRU_CACHE_SIZE)
    def compute_parent_kinematic_structure_entity(
        self, kinematic_structure_entity: KinematicStructureEntity
    ) -> Optional[KinematicStructureEntity]:
        """
        Computes the parent KinematicStructureEntity of a given KinematicStructureEntity in the world.
        :param kinematic_structure_entity: The KinematicStructureEntity for which to compute the parent KinematicStructureEntity.
        :return: The parent KinematicStructureEntity of the given KinematicStructureEntity.
         If the given KinematicStructureEntity is the root, None is returned.
        """
        parent = self.kinematic_structure.predecessors(kinematic_structure_entity.index)
        return parent[0] if parent else None

    @lru_cache(maxsize=_LRU_CACHE_SIZE)
    def compute_chain_of_connections(
        self, root: KinematicStructureEntity, tip: KinematicStructureEntity
    ) -> List[Connection]:
        """
        Computes the chain of connections between root and tip. Can handle chains that start and end anywhere in the tree.
        """
        entity_chain = self.compute_chain_of_kinematic_structure_entities(root, tip)
        return [
            self.get_connection(entity_chain[i], entity_chain[i + 1])
            for i in range(len(entity_chain) - 1)
        ]

    def is_body_controlled(self, body: KinematicStructureEntity) -> bool:
        return self.is_controlled_connection_in_chain(self.root, body)

    def is_controlled_connection_in_chain(
        self, root: KinematicStructureEntity, tip: KinematicStructureEntity
    ) -> bool:
        root_part, tip_part = self.compute_split_chain_of_connections(root, tip)
        connections = root_part + tip_part
        return any(connection.is_controlled for connection in connections)

    def compute_chain_reduced_to_controlled_connections(
        self, root: KinematicStructureEntity, tip: KinematicStructureEntity
    ) -> Tuple[KinematicStructureEntity, KinematicStructureEntity]:
        """
        Removes root and tip links until they are both connected with a controlled connection.
        Useful for implementing collision avoidance.

        1. Compute the kinematic chain of bodies between root and tip.
        2. Remove all entries from link_a downward until one is connected with a connection from this semantic annotation.
        2. Remove all entries from link_b upward until one is connected with a connection from this semantic annotation.

        :param root: start of the chain
        :param tip: end of the chain
        :return: start and end link of the reduced chain
        """
        downward_chain, upward_chain = self.compute_split_chain_of_connections(
            root=root, tip=tip
        )
        chain = downward_chain + upward_chain

        new_root = next(
            (conn for conn in chain if conn.is_controlled),
            None,
        )

        new_tip = next(
            (conn for conn in reversed(chain) if conn.is_controlled),
            None,
        )
        assert (
            new_root is not None and new_tip is not None
        ), f"no controlled connection in chain between {root} and {tip}"

        # if new_root is in the downward chain, we need to "flip" it by returning its child
        new_root_body = new_root.parent if new_root in upward_chain else new_root.child

        # if new_tip is in the downward chain, we need to "flip" it by returning its parent
        new_tip_body = new_tip.parent if new_tip in downward_chain else new_tip.child
        return new_root_body, new_tip_body

    @lru_cache(maxsize=_LRU_CACHE_SIZE)
    def compute_split_chain_of_connections(
        self, root: KinematicStructureEntity, tip: KinematicStructureEntity
    ) -> Tuple[List[Connection], List[Connection]]:
        """
        Computes split chains of connections between 'root' and 'tip' bodies. Returns tuple of two Connection lists:
        (root->common ancestor, tip->common ancestor). Returns empty lists if root==tip.

        :param root: The starting `KinematicStructureEntity` object for the chain of connections.
        :param tip: The ending `KinematicStructureEntity` object for the chain of connections.
        :return: A tuple of two lists: the first list contains `Connection` objects from the `root` to
            the common ancestor, and the second list contains `Connection` objects from the `tip` to the
            common ancestor.
        """
        if root == tip:
            return [], []
        root_chain, common_ancestor, tip_chain = (
            self.compute_split_chain_of_kinematic_structure_entities(root, tip)
        )
        root_chain = root_chain + [common_ancestor[0]]
        tip_chain = [common_ancestor[0]] + tip_chain

        root_connections = [
            self.get_connection(root_chain[i + 1], root_chain[i])
            for i in range(len(root_chain) - 1)
        ]

        tip_connections = [
            self.get_connection(tip_chain[i], tip_chain[i + 1])
            for i in range(len(tip_chain) - 1)
        ]
        return root_connections, tip_connections

    @lru_cache(maxsize=_LRU_CACHE_SIZE)
    def compute_split_chain_of_kinematic_structure_entities(
        self, root: KinematicStructureEntity, tip: KinematicStructureEntity
    ) -> Tuple[
        List[KinematicStructureEntity],
        List[KinematicStructureEntity],
        List[KinematicStructureEntity],
    ]:
        """
        Computes the chain between root and tip. Can handle chains that start and end anywhere in the tree.
        :param root: The root KinematicStructureEntity to start the chain from
        :param tip: The tip KinematicStructureEntity to end the chain at
        :return: tuple containing
                    1. chain from root to the common ancestor (excluding common ancestor)
                    2. list containing just the common ancestor
                    3. chain from common ancestor to tip (excluding common ancestor)
        """
        if root == tip:
            return [], [root], []

        # Paths from the tree's true root to each endpoint (inclusive).
        root_path = self._compute_chain_of_kinematic_structure_entities_indexes(
            self.root, root
        )
        tip_path = self._compute_chain_of_kinematic_structure_entities_indexes(
            self.root, tip
        )

        # Find the lowest common ancestor (LCA) index in the paths.
        LCA_index = self._find_lowest_common_ancestor(root_path, tip_path)

        # The last common ancestor is the last common node.
        common_ancestor_node_index = root_path[LCA_index]
        common_ancestor = self.kinematic_structure[common_ancestor_node_index]

        # 1) From `root` up to just below lowest common ancestor.
        up_from_root_index = list(reversed(root_path[LCA_index + 1 :]))
        up_from_root = [self.kinematic_structure[index] for index in up_from_root_index]

        # 3) From just below lowest common ancestor down to `tip` (in CA->tip order, excluding CA).
        down_to_tip_index = tip_path[LCA_index + 1 :]
        down_to_tip = [self.kinematic_structure[index] for index in down_to_tip_index]

        return up_from_root, [common_ancestor], down_to_tip

    def _find_lowest_common_ancestor(
        self, root_path: List[int], tip_path: List[int]
    ) -> int:
        """
        Find the index of the lowest common ancestor, which is the index where the two paths diverge, minus 1.

        :param root_path: The path from the root to the first entity.
        :param tip_path: The path from the root to the second entity.
        :return: The index where the paths diverge.
        """
        max_index = min(len(root_path), len(tip_path))
        root_path = np.array(root_path[:max_index])
        tip_path = np.array(tip_path[:max_index])
        differing_indices = np.where(root_path != tip_path)[0]
        divergence_index = (
            differing_indices[0] if len(differing_indices) > 0 else max_index
        )

        return divergence_index - 1

    @lru_cache(maxsize=_LRU_CACHE_SIZE)
    def compute_chain_of_kinematic_structure_entities(
        self, root: KinematicStructureEntity, tip: KinematicStructureEntity
    ) -> List[KinematicStructureEntity]:
        """
        Computes the chain between root and tip. Can handle chains that start and end anywhere in the tree.
        """
        path_indeces = self._compute_chain_of_kinematic_structure_entities_indexes(
            root, tip
        )
        return [self.kinematic_structure[index] for index in path_indeces]

    @lru_cache(maxsize=_LRU_CACHE_SIZE)
    def _compute_chain_of_kinematic_structure_entities_indexes(
        self, root: KinematicStructureEntity, tip: KinematicStructureEntity
    ) -> List[int]:
        """
        Computes the chain between root and tip. Can handle chains that start and end anywhere in the tree.
        """
        if root == tip:
            return [root.index]
        shortest_paths = rx.all_shortest_paths(
            self.kinematic_structure, root.index, tip.index, as_undirected=False
        )

        assert len(shortest_paths), f"No path found from {root} to {tip}"

        return shortest_paths[0]

    # %% Forward Kinematics
    def _compile_forward_kinematics_expressions(self) -> None:
        """
        Traverse the kinematic structure and compile forward kinematics expressions for fast evaluation.
        """

        if self.is_empty():
            return
        if self._forward_kinematic_manager is None:
            self._forward_kinematic_manager = ForwardKinematicsManager(self)
        self._forward_kinematic_manager.recompile()

    def compute_forward_kinematics(
        self, root: KinematicStructureEntity, tip: KinematicStructureEntity
    ) -> cas.TransformationMatrix:
        """
        Compute the forward kinematics from the root KinematicStructureEntity to the tip KinematicStructureEntity.

        Calculate the transformation matrix representing the pose of the
        tip KinematicStructureEntity relative to the root KinematicStructureEntity.

        :param root: Root KinematicStructureEntity, for which the kinematics are computed.
        :param tip: Tip KinematicStructureEntity, to which the kinematics are computed.
        :return: Transformation matrix representing the relative pose of the tip KinematicStructureEntity with respect to the root KinematicStructureEntity.
        """
        return self._forward_kinematic_manager.compute(root, tip)

    def compose_forward_kinematics_expression(
        self, root: KinematicStructureEntity, tip: KinematicStructureEntity
    ) -> cas.TransformationMatrix:
        """
        :param root: The root KinematicStructureEntity in the kinematic chain.
            It determines the starting point of the forward kinematics calculation.
        :param tip: The tip KinematicStructureEntity in the kinematic chain.
            It determines the endpoint of the forward kinematics calculation.
        :return: An expression representing the computed forward kinematics of the tip KinematicStructureEntity relative to the root KinematicStructureEntity.
        """
        return self._forward_kinematic_manager.compose_expression(root, tip)

    def compute_forward_kinematics_np(
        self, root: KinematicStructureEntity, tip: KinematicStructureEntity
    ) -> NpMatrix4x4:
        """
        Compute the forward kinematics from the root KinematicStructureEntity to the tip KinematicStructureEntity, root_T_tip and return it as a 4x4 numpy ndarray.

        Calculate the transformation matrix representing the pose of the
        tip KinematicStructureEntity relative to the root KinematicStructureEntity, expressed as a numpy ndarray.

        :param root: Root KinematicStructureEntity, for which the kinematics are computed.
        :param tip: Tip KinematicStructureEntity, to which the kinematics are computed.
        :return: Transformation matrix representing the relative pose of the tip KinematicStructureEntity with respect to the root KinematicStructureEntity.
        """
        return self._forward_kinematic_manager.compute_np(root, tip).copy()

    def compute_forward_kinematics_of_all_collision_bodies(self) -> np.ndarray:
        """
        Computes a 4 by X matrix, with the forward kinematics of all collision bodies stacked on top each other.
        The entries are sorted by name of body.
        """
        return self._forward_kinematic_manager.collision_fks

    # %% Inverse Kinematics
    def compute_inverse_kinematics(
        self,
        root: KinematicStructureEntity,
        tip: KinematicStructureEntity,
        target: cas.TransformationMatrix,
        dt: float = 0.05,
        max_iterations: int = 200,
        translation_velocity: float = 0.2,
        rotation_velocity: float = 0.2,
    ) -> Dict[DegreeOfFreedom, float]:
        """
        Compute inverse kinematics using quadratic programming.

        :param root: Root KinematicStructureEntity of the kinematic chain.
        :param tip: Tip KinematicStructureEntity of the kinematic chain.
        :param target: Desired tip pose relative to the root KinematicStructureEntity.
        :param dt: Time step for integration.
        :param max_iterations: Maximum number of iterations.
        :param translation_velocity: Maximum translation velocity.
        :param rotation_velocity: Maximum rotation velocity.
        :return: Dictionary mapping DOF names to their computed positions.
        """
        ik_solver = InverseKinematicsSolver(self)
        return ik_solver.solve(
            root,
            tip,
            target,
            dt,
            max_iterations,
            translation_velocity,
            rotation_velocity,
        )

    # %% World Utils
    def clear(self):
        """
        Clears all stored data and resets the state of the instance.
        """
        kse = self.kinematic_structure_entities
        with self.modify_world():
            for body in kse:
                self.remove_kinematic_structure_entity(body)

            self.semantic_annotations.clear()
            self.degrees_of_freedom.clear()
            self.state = WorldState(_world=self)

    def is_empty(self):
        """
        :return: Returns True if the world contains no kinematic_structure_entities, else False.
        """
        return not bool(len(self.kinematic_structure))

    def transform(
        self,
        spatial_object: cas.GenericSpatialType,
        target_frame: KinematicStructureEntity,
    ) -> cas.GenericSpatialType:
        """
        Transform a given spatial object from its reference frame to a target frame.

        Calculate the transformation from the reference frame of the provided
        spatial object to the specified target frame. Apply the transformation
        differently depending on the type of the spatial object:

        - If the object is a Quaternion, compute its rotation matrix, transform it, and
          convert back to a Quaternion.
        - For other types, apply the transformation matrix directly.

        :param spatial_object: The spatial object to be transformed.
        :param target_frame: The target KinematicStructureEntity frame to which the spatial object should
            be transformed.
        :return: The spatial object transformed to the target frame. If the input object
            is a Quaternion, the returned object is a Quaternion. Otherwise, it is the
            transformed spatial object.
        """
        target_frame_T_reference_frame = self.compute_forward_kinematics(
            root=target_frame, tip=spatial_object.reference_frame
        )

        match spatial_object:
            case cas.Quaternion():
                reference_frame_R = spatial_object.to_rotation_matrix()
                target_frame_R = target_frame_T_reference_frame @ reference_frame_R
                return target_frame_R.to_quaternion()
            case _:
                return target_frame_T_reference_frame @ spatial_object

    def __deepcopy__(self, memo):
        memo = {} if memo is None else memo
        me_id = id(self)
        if me_id in memo:
            return memo[me_id]

        new_world = World(name=self.name)
        memo[me_id] = new_world

        with new_world.modify_world():
            for body in self.bodies:
                new_body = Body(
                    visual=body.visual,
                    collision=body.collision,
                    name=body.name,
                )
                new_world.add_kinematic_structure_entity(new_body)
            for dof in self.degrees_of_freedom:
                new_dof = DegreeOfFreedom(
                    name=dof.name,
                    lower_limits=dof.lower_limits,
                    upper_limits=dof.upper_limits,
                )
                new_world.add_degree_of_freedom(new_dof)
                new_world.state[dof.name] = self.state[dof.name].data
            for connection in self.connections:
                new_connection = connection.copy_for_world(new_world)
                new_world.add_connection(new_connection)
        return new_world

    # %% Associations
    def load_collision_srdf(self, file_path: str):
        self._collision_pair_manager.load_collision_srdf(file_path)

    def modify_world(self) -> WorldModelUpdateContextManager:
        return WorldModelUpdateContextManager(world=self)

    def reset_state_context(self) -> ResetStateContextManager:
        return ResetStateContextManager(self)

    def get_world_model_manager(self) -> WorldModelManager:
        return self._model_manager

    @cached_property
    def collision_detector(self) -> CollisionDetector:
        """
        A collision detector for the world.
        :return: A collision detector for the world.
        """
        return TrimeshCollisionDetector(self)

    @cached_property
    def ray_tracer(self) -> RayTracer:
        """
        A ray tracer for the world.
        :return: A ray tracer for the world.
        """
        return RayTracer(self)

    def apply_control_commands(
        self, commands: np.ndarray, dt: float, derivative: Derivatives
    ) -> None:
        """
        Updates the state of a system by applying control commands at a specified derivative level,
        followed by backward integration to update lower derivatives.

        :param commands: Control commands to be applied at the specified derivative
            level. The array length must match the number of free variables
            in the system.
        :param dt: Time step used for the integration of lower derivatives.
        :param derivative: The derivative level to which the control commands are
            applied.
        """
        self.state._apply_control_commands(commands, dt, derivative)
        for connection in self.connections:
            match connection:
                case HasUpdateState():
                    connection.update_state(dt)
                case _:
                    pass
        self.notify_state_change()

    def set_positions_1DOF_connection(
        self, new_state: Dict[ActiveConnection1DOF, float]
    ) -> None:
        """
        Set the positions of 1DOF connections and notify the world of the state change.
        """
        for connection, value in new_state.items():
            connection.position = value
        self.notify_state_change()<|MERGE_RESOLUTION|>--- conflicted
+++ resolved
@@ -13,10 +13,7 @@
 import rustworkx as rx
 import rustworkx.visit
 import rustworkx.visualization
-<<<<<<< HEAD
-=======
 from krrood.adapters.json_serializer import SubclassJSONSerializer
->>>>>>> 0f4be1b7
 from lxml import etree
 from rustworkx import NoEdgeBetweenNodes
 from typing_extensions import (
