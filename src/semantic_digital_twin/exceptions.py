from __future__ import annotations

from dataclasses import dataclass

from typing_extensions import Optional, List, Type, TYPE_CHECKING, Callable, Tuple, Union

from .datastructures.prefixed_name import PrefixedName

if TYPE_CHECKING:
    from .world import World
    from .world_description.world_entity import (
        SemanticAnnotation,
        WorldEntity,
        KinematicStructureEntity,
    )
    from .spatial_types.spatial_types import FloatVariable


class LogicalError(Exception):
    """
    An error that happens due to mistake in the logical operation or usage of the API during runtime.
    """


class UsageError(LogicalError):
    """
    An exception raised when an incorrect usage of the API is encountered.
    """


@dataclass
class AddingAnExistingSemanticAnnotationError(UsageError):
    semantic_annotation: SemanticAnnotation

    def __post_init__(self):
        msg = f"Semantic annotation {self.semantic_annotation} already exists."
        super().__init__(msg)


@dataclass
class MissingWorldModificationContextError(UsageError):
    function: Callable

    def __post_init__(self):
        msg = f"World function '{self.function.__name__}' was called without a 'with world.modify_world():' context manager."
        super().__init__(msg)


@dataclass
class DuplicateSemanticAnnotationError(UsageError):
    semantic_annotations: List[SemanticAnnotation]

    def __post_init__(self):
        msg = f"Semantic annotations {self.semantic_annotations} are duplicates, while semantic annotations elements should be unique."
        super().__init__(msg)


@dataclass
class DuplicateKinematicStructureEntityError(UsageError):
    names: List[PrefixedName]

    def __post_init__(self):
        msg = f"Kinematic structure entities with names {self.names} are duplicates, while kinematic structure entity names should be unique."
        super().__init__(msg)


class SymbolManagerException(Exception):
    """
    Exceptions related to the symbol manager for special types.
    """


@dataclass
class SymbolResolutionError(SymbolManagerException):
    """
    Represents an error that occurs when a symbol in a symbolic expression cannot be resolved.

    This exception is raised when the resolution of a symbol fails due to
    underlying exceptions or unresolved states. It provides details about
    the symbol that caused the error and the original exception responsible
    for the failure.
    """

    symbol: FloatVariable
    original_exception: Exception

    def __post_init__(self):
        super().__init__(
            f'Symbol "{self.symbol.name}" could not be resolved. '
            f"({self.original_exception.__class__.__name__}: {str(self.original_exception)})"
        )


class SpatialTypesError(UsageError):
    pass


@dataclass
class ReferenceFrameMismatchError(SpatialTypesError):
    frame1: KinematicStructureEntity
    frame2: KinematicStructureEntity

    def __post_init__(self):
        msg = f"Reference frames {self.frame1.name} and {self.frame2.name} are not the same."
        super().__init__(msg)


@dataclass
class WrongDimensionsError(SpatialTypesError):
    expected_dimensions: Union[Tuple[int, int], str]
    actual_dimensions: Tuple[int, int]

    def __post_init__(self):
        msg = f"Expected {self.expected_dimensions} dimensions, but got {self.actual_dimensions}."
        super().__init__(msg)


@dataclass
class NotSquareMatrixError(SpatialTypesError):
    actual_dimensions: Tuple[int, int]

    def __post_init__(self):
        msg = f"Expected a square matrix, but got {self.actual_dimensions} dimensions."
        super().__init__(msg)


@dataclass
class HasFreeSymbolsError(SpatialTypesError):
    """
    Raised when an operation can't be performed on an expression with free symbols.
    """

<<<<<<< HEAD
    symbols: Iterable[FloatVariable]
=======
    symbols: List[Symbol]
>>>>>>> 2480555a

    def __post_init__(self):
        msg = f"Operation can't be performed on expression with free symbols: {self.symbols}."
        super().__init__(msg)


class FunctionEvaluationError(SpatialTypesError): ...


@dataclass
class WrongNumberOfArgsError(FunctionEvaluationError):
    expected_number_of_args: int
    actual_number_of_args: int

    def __post_init__(self):
        msg = f"Expected {self.expected_number_of_args} arguments, but got {self.actual_number_of_args}."
        super().__init__(msg)


@dataclass
class DuplicateSymbolsError(SpatialTypesError):
    """
    Raised when duplicate symbols are found in an operation that requires unique symbols.
    """

<<<<<<< HEAD
    symbols: Iterable[FloatVariable]
=======
    symbols: List[Symbol]
>>>>>>> 2480555a

    def __post_init__(self):
        msg = f"Operation failed due to duplicate symbols: {self.symbols}. All symbols must be unique."
        super().__init__(msg)


@dataclass
class ParsingError(Exception):
    """
    An error that happens during parsing of files.
    """

    file_path: Optional[str] = None
    msg: Optional[str] = None

    def __post_init__(self):
        if not self.msg:
            if self.file_path:
                self.msg = f"File {self.file_path} could not be parsed."
            else:
                self.msg = ""
        super().__init__(self.msg)


@dataclass
class SemanticAnnotationNotFoundError(UsageError):
    name: PrefixedName

    def __post_init__(self):
        msg = f"Semantic annotation with name {self.name} not found"
        super().__init__(msg)


@dataclass
class AlreadyBelongsToAWorldError(UsageError):
    world: World
    type_trying_to_add: Type[WorldEntity]

    def __post_init__(self):
        msg = f"Cannot add a {self.type_trying_to_add} that already belongs to another world {self.world.name}."
        super().__init__(msg)<|MERGE_RESOLUTION|>--- conflicted
+++ resolved
@@ -130,11 +130,7 @@
     Raised when an operation can't be performed on an expression with free symbols.
     """
 
-<<<<<<< HEAD
-    symbols: Iterable[FloatVariable]
-=======
-    symbols: List[Symbol]
->>>>>>> 2480555a
+    symbols: List[FloatVariable]
 
     def __post_init__(self):
         msg = f"Operation can't be performed on expression with free symbols: {self.symbols}."
@@ -160,11 +156,7 @@
     Raised when duplicate symbols are found in an operation that requires unique symbols.
     """
 
-<<<<<<< HEAD
-    symbols: Iterable[FloatVariable]
-=======
-    symbols: List[Symbol]
->>>>>>> 2480555a
+    symbols: List[FloatVariable]
 
     def __post_init__(self):
         msg = f"Operation failed due to duplicate symbols: {self.symbols}. All symbols must be unique."
