--- conflicted
+++ resolved
@@ -1,11 +1,7 @@
 from __future__ import annotations
 
 from dataclasses import dataclass, field
-<<<<<<< HEAD
 from typing import Set, Iterable, Optional
-=======
-from typing import Iterable
->>>>>>> 14dc7404
 
 import numpy as np
 from krrood.entity_query_language.entity import an, entity, symbolic_mode, let
@@ -21,24 +17,13 @@
     HasDoors,
 )
 from ..datastructures.variables import SpatialVariables
-<<<<<<< HEAD
-from ..world_description.world_entity import SemanticAnnotation, Body, Region
-
-
-@dataclass(eq=False)
-class SingleBodyAnnotation(SemanticAnnotation):
-    """
-    A mixin class for semantic annotations that have a single body.
-    """
-
-    body: Body
-    """
-    The body that represents the annotation.
-    """
-
-    @property
-    def bodies(self) -> Iterable[Body]:
-        return [self.body]
+from ..reasoning.predicates import InsideOf
+from ..spatial_types import Point3
+from ..world_description.shape_collection import BoundingBoxCollection
+from ..world_description.world_entity import (
+    SemanticAnnotation,
+    Body,
+)
 
 
 @dataclass(eq=False)
@@ -51,33 +36,6 @@
     """
     The exact class label of the perceived object.
     """
-
-
-@dataclass(eq=False)
-class HasDrawers:
-    """
-    A mixin class for semantic annotations that have drawers.
-    """
-
-    drawers: List[Drawer] = field(default_factory=list, hash=False)
-
-
-@dataclass(eq=False)
-class HasDoors:
-    """
-    A mixin class for semantic annotations that have doors.
-    """
-
-    doors: List[Door] = field(default_factory=list, hash=False)
-=======
-from ..reasoning.predicates import InsideOf
-from ..spatial_types import Point3
-from ..world_description.shape_collection import BoundingBoxCollection
-from ..world_description.world_entity import (
-    SemanticAnnotation,
-    Body,
-)
->>>>>>> 14dc7404
 
 
 @dataclass(eq=False)
@@ -194,34 +152,10 @@
 @dataclass(eq=False)
 class Wall(SemanticAnnotation):
     body: Body
-<<<<<<< HEAD
-    doors: List[Door] = field(default_factory=list)
-
-
-@dataclass(eq=False)
-class Milk(SingleBodyAnnotation, IsPerceivable):
-    pass
-
-
-@dataclass(eq=False)
-class Bowl(SingleBodyAnnotation, IsPerceivable):
-    pass
-
-
-@dataclass(eq=False)
-class Spoon(SingleBodyAnnotation, IsPerceivable):
-    pass
-
-
-@dataclass(eq=False)
-class Cup(SingleBodyAnnotation, IsPerceivable):
-    pass
-=======
 
     @property
     def doors(self) -> Iterable[Door]:
         with symbolic_mode():
             door = let(Door, self._world.semantic_annotations)
             query = an(entity(door), InsideOf(self.body, door.entry_way.region)() > 0.1)
-        return query.evaluate()
->>>>>>> 14dc7404
+        return query.evaluate()