from __future__ import annotations

from copy import deepcopy
from dataclasses import dataclass, field

from krrood.adapters.json_serializer import SubclassJSONSerializer
from typing_extensions import Dict, Any

from .world_entity import WorldEntity
from ..datastructures.prefixed_name import PrefixedName
from ..exceptions import UsageError
from ..spatial_types import spatial_types as cas
from ..spatial_types.derivatives import Derivatives, DerivativeMap
<<<<<<< HEAD
from ..spatial_types.symbol_manager import symbol_manager
from .world_entity import WorldEntityWithID
=======


@dataclass(eq=False)
class PositionVariable(cas.FloatVariable):
    """
    Describes the position of a degree of freedom.
    """
    name: PrefixedName = field(kw_only=True)
    dof: DegreeOfFreedom = field(kw_only=True)
    """ Backreference """

    def resolve(self) -> float:
        return self.dof._world.state[self.dof.name].position


@dataclass(eq=False)
class VelocityVariable(cas.FloatVariable):
    """
    Describes the velocity of a degree of freedom.
    """
    name: PrefixedName = field(kw_only=True)
    dof: DegreeOfFreedom = field(kw_only=True)
    """ Backreference """

    def resolve(self) -> float:
        return self.dof._world.state[self.dof.name].velocity


@dataclass(eq=False)
class AccelerationVariable(cas.FloatVariable):
    """
    Describes the acceleration of a degree of freedom.
    """
    name: PrefixedName = field(kw_only=True)
    dof: DegreeOfFreedom = field(kw_only=True)
    """ Backreference """

    def resolve(self) -> float:
        return self.dof._world.state[self.dof.name].acceleration


@dataclass(eq=False)
class JerkVariable(cas.FloatVariable):
    """
    Describes the jerk of a degree of freedom.
    """
    name: PrefixedName = field(kw_only=True)
    dof: DegreeOfFreedom = field(kw_only=True)
    """ Backreference """

    def resolve(self) -> float:
        return self.dof._world.state[self.dof.name].jerk
>>>>>>> 8b16c363


@dataclass(eq=False)
class DegreeOfFreedom(WorldEntityWithID, SubclassJSONSerializer):
    """
    A class representing a degree of freedom in a world model with associated derivatives and limits.

    This class manages a variable that can freely change within specified limits, tracking its position,
    velocity, acceleration, and jerk. It maintains symbolic representations for each derivative order
    and provides methods to get and set limits for these derivatives.
    """

    lower_limits: DerivativeMap[float] = field(default_factory=DerivativeMap)
    upper_limits: DerivativeMap[float] = field(default_factory=DerivativeMap)
    """
    Lower and upper bounds for each derivative
    """

    variables: DerivativeMap[cas.FloatVariable] = field(
        default_factory=DerivativeMap, init=False
    )
    """
    Symbolic representations for each derivative
    """

    has_hardware_interface: bool = False
    """
    Whether this DOF is linked to a controller and can therefore respond to control commands.

    E.g. the caster wheels of a PR2 have dofs, but they are not directly controlled. 
    Instead a the omni drive connection is directly controlled and a low level controller translates these commands
    to commands for the caster wheels.

    A door hinge also has a dof that cannot be controlled.
    """

    def __post_init__(self):
        self.lower_limits = self.lower_limits or DerivativeMap()
        self.upper_limits = self.upper_limits or DerivativeMap()

    def create_variables(self):
        """
        Creates a variable for each derivative, that refer to the corresponding values of this dof.
        """
        assert self._world is not None
        self.variables.data[Derivatives.position] = PositionVariable(
            name=PrefixedName("position", prefix=str(self.name)), dof=self
        )
        self.variables.data[Derivatives.velocity] = VelocityVariable(
            name=PrefixedName("velocity", prefix=str(self.name)), dof=self
        )
        self.variables.data[Derivatives.acceleration] = AccelerationVariable(
            name=PrefixedName("acceleration", prefix=str(self.name)), dof=self
        )
        self.variables.data[Derivatives.jerk] = JerkVariable(
            name=PrefixedName("jerk", prefix=str(self.name)), dof=self
        )

    def has_position_limits(self) -> bool:
        try:
            lower_limit = self.lower_limits.position
            upper_limit = self.upper_limits.position
            return lower_limit is not None or upper_limit is not None
        except KeyError:
            return False

    def to_json(self) -> Dict[str, Any]:
        return {
            **super().to_json(),
            "lower_limits": self.lower_limits.to_json(),
            "upper_limits": self.upper_limits.to_json(),
            "name": self.name.to_json(),
        }

    @classmethod
    def _from_json(cls, data: Dict[str, Any], **kwargs) -> DegreeOfFreedom:
        lower_limits = DerivativeMap.from_json(data["lower_limits"], **kwargs)
        upper_limits = DerivativeMap.from_json(data["upper_limits"], **kwargs)
        return cls(
            name=PrefixedName.from_json(data["name"]),
            lower_limits=lower_limits,
            upper_limits=upper_limits,
        )

    def __deepcopy__(self, memo):
        result = DegreeOfFreedom(
            lower_limits=deepcopy(self.lower_limits),
            upper_limits=deepcopy(self.upper_limits),
            name=deepcopy(self.name),
            has_hardware_interface=self.has_hardware_interface,
        )
        result._world = self._world
        # there can't be two symbols with the same name anyway
        result.variables = self.variables
        return result

    def _overwrite_dof_limits(
        self,
        new_lower_limits: DerivativeMap[float],
        new_upper_limits: DerivativeMap[float],
    ):
        """
        Overwrites the degree-of-freedom (DOF) limits for a range of derivatives. This updates
        lower and upper limits based on the given new limits. For each derivative, if the
        new limit is provided and it is more restrictive than the original limit, the limit
        will be updated accordingly.

        :param new_lower_limits: A mapping of new lower limits for the specified derivatives.
            If a new lower limit is None, no change is applied for that derivative.
        :param new_upper_limits: A mapping of new upper limits for the specified derivatives.
            If a new upper limit is None, no change is applied for that derivative.
        """
        if not isinstance(self.variables.position, cas.FloatVariable):
            raise UsageError(
                "Cannot overwrite limits of mimic DOFs, use .raw_dof._overwrite_dof_limits instead."
            )
        for derivative in Derivatives.range(Derivatives.position, Derivatives.jerk):
            if new_lower_limits.data[derivative] is not None:
                if self.lower_limits.data[derivative] is None:
                    self.lower_limits.data[derivative] = new_lower_limits.data[
                        derivative
                    ]
                else:
                    self.lower_limits.data[derivative] = max(
                        new_lower_limits.data[derivative],
                        self.lower_limits.data[derivative],
                    )
            if new_upper_limits.data[derivative] is not None:
                if self.upper_limits.data[derivative] is None:
                    self.upper_limits.data[derivative] = new_upper_limits.data[
                        derivative
                    ]
                else:
                    self.upper_limits.data[derivative] = min(
                        new_upper_limits.data[derivative],
                        self.upper_limits.data[derivative],
                    )<|MERGE_RESOLUTION|>--- conflicted
+++ resolved
@@ -6,15 +6,11 @@
 from krrood.adapters.json_serializer import SubclassJSONSerializer
 from typing_extensions import Dict, Any
 
-from .world_entity import WorldEntity
+from .world_entity import WorldEntity, WorldEntityWithID
 from ..datastructures.prefixed_name import PrefixedName
 from ..exceptions import UsageError
 from ..spatial_types import spatial_types as cas
 from ..spatial_types.derivatives import Derivatives, DerivativeMap
-<<<<<<< HEAD
-from ..spatial_types.symbol_manager import symbol_manager
-from .world_entity import WorldEntityWithID
-=======
 
 
 @dataclass(eq=False)
@@ -67,7 +63,6 @@
 
     def resolve(self) -> float:
         return self.dof._world.state[self.dof.name].jerk
->>>>>>> 8b16c363
 
 
 @dataclass(eq=False)
