import logging
import os
from dataclasses import dataclass

import numpy
from typing_extensions import Optional, Set, List

from ..exceptions import WorldEntityNotFoundError
from ..spatial_types.spatial_types import (
    TransformationMatrix,
    Quaternion,
    RotationMatrix,
    Point3,
)
from ..world_description.geometry import (
    Box,
    Sphere,
    Cylinder,
    Scale,
    Shape,
    Color,
    TriangleMesh,
)
from ..world_description.inertial_properties import (
    Inertial,
    InertiaTensor,
    PrincipalMoments,
    PrincipalAxes,
)
from ..world_description.connection_properties import JointDynamics
from ..world_description.shape_collection import ShapeCollection
from ..world_description.world_entity import KinematicStructureEntity

from multiverse_parser import (
    InertiaSource,
    UsdImporter,
    MjcfImporter,
    BodyBuilder,
    JointBuilder,
    JointType,
    Factory,
    GeomType,
)
from multiverse_parser.utils import get_relative_transform
from pxr import UsdUrdf, UsdMujoco, UsdGeom, UsdPhysics, Gf  # type: ignore

from ..world_description.connections import (
    RevoluteConnection,
    PrismaticConnection,
    FixedConnection,
    Connection6DoF,
)
from ..world_description.degree_of_freedom import DegreeOfFreedom
from ..datastructures.prefixed_name import PrefixedName
from ..spatial_types import spatial_types as cas
from ..spatial_types.derivatives import DerivativeMap
from ..world import World, Body, Connection


def usd_pose_to_cas_pose(usd_transform: Gf.Matrix4d) -> cas.TransformationMatrix:
    """
    Convert a USD Gf.Matrix4d transform to a cas.TransformationMatrix. This assumes that the USD transform does not contain any scale or shear.

    :param usd_transform: The USD Gf.Matrix4d transform to convert.
    :return: A cas.TransformationMatrix representing the same transformation.
    """
    translation: Gf.Vec3d = usd_transform.ExtractTranslation()  # type: ignore
    rotation: Gf.Rotation = usd_transform.ExtractRotation()  # type: ignore
    quat: Gf.Quatd = rotation.GetQuat()  # type: ignore
    return cas.TransformationMatrix.from_xyz_quaternion(
        pos_x=translation[0],
        pos_y=translation[1],
        pos_z=translation[2],
        quat_x=quat.GetImaginary()[0],
        quat_y=quat.GetImaginary()[1],
        quat_z=quat.GetImaginary()[2],
        quat_w=quat.GetReal(),
    )


def get_free_body_names(factory: Factory) -> Set[str]:
    """
    Get the names of all free bodies in the world.
    :param factory: The factory instance that contains the world builder.
    :return: A set of names of free bodies.
    """
    constrained_body_names = set()
    stage = factory.world_builder.stage
    for joint in [
        UsdPhysics.Joint(joint_prim)  # type: ignore
        for joint_prim in stage.TraverseAll()  # type: ignore
        if joint_prim.IsA(UsdPhysics.Joint)  # type: ignore
    ]:  # type: ignore
        for child_body_path in joint.GetBody1Rel().GetTargets():
            child_body_prim = stage.GetPrimAtPath(child_body_path)
            constrained_body_names.add(child_body_prim.GetName())
            constrained_body_names.update(
                child.GetName()
                for child in child_body_prim.GetAllChildren()
                if child.IsA(UsdGeom.Xform)  # type: ignore
            )

    free_body_names = {
        prim.GetName()
        for prim in stage.TraverseAll()
        if prim.IsA(UsdGeom.Xform)  # type: ignore
        and prim.HasAPI(UsdPhysics.MassAPI)  # type: ignore
        and prim.HasAPI(UsdPhysics.RigidBodyAPI)  # type: ignore
        and prim.GetName() not in constrained_body_names
    }

    return free_body_names


def parse_box(
    gprim: UsdGeom.Gprim, origin_transform: TransformationMatrix, color: Color
) -> Shape:
    """
    Parses a box geometry from a UsdGeom.Gprim instance.

    :param gprim: The UsdGeom.Gprim instance representing the box geometry.
    :param origin_transform: The origin transformation matrix for the box.
    :param color: The color of the box.
    :return: A Box shape representing the parsed box geometry.
    """
    size = (
        numpy.array(
            [gprim.GetLocalTransformation().GetRow(i).GetLength() for i in range(3)]
        )
        * 2
    )
    return Box(
        origin=origin_transform,
        scale=Scale(*size),
        color=color,
    )


def parse_sphere(sphere: UsdGeom.Sphere, origin_transform: TransformationMatrix, color: Color) -> Shape:  # type: ignore
    """
    Parses a sphere geometry from a UsdGeom.Sphere instance.

    :param sphere: The UsdGeom.Sphere instance representing the sphere geometry.
    :param origin_transform: The origin transformation matrix for the sphere.
    :param color: The color of the sphere.
    :return: A Sphere shape representing the parsed sphere geometry.
    """
    return Sphere(
        origin=origin_transform,
        radius=sphere.GetRadiusAttr().Get(),
        color=color,
    )


def parse_cylinder(cylinder: UsdGeom.Cylinder, origin_transform: TransformationMatrix, color: Color) -> Shape:  # type: ignore
    """
    Parses a cylinder geometry from a UsdGeom.Cylinder instance.

    :param cylinder: The UsdGeom.Cylinder instance representing the cylinder geometry.
    :param origin_transform: The origin transformation matrix for the cylinder.
    :param color: The color of the cylinder.
    :return: A Cylinder shape representing the parsed cylinder geometry.
    """
    return Cylinder(
        origin=origin_transform,
        width=cylinder.GetRadiusAttr().Get() * 2,
        height=cylinder.GetHeightAttr().Get(),
        color=color,
    )


def parse_plane(
    plane: UsdGeom.Mesh, origin_transform: TransformationMatrix, color: Color
) -> Shape:
    """
    Parses a plane geometry from a UsdGeom.Mesh instance.

    :param plane: The UsdGeom.Mesh instance representing the plane geometry.
    :param origin_transform: The origin transformation matrix for the plane.
    :param color: The color of the plane.
    :return: A Plane shape representing the parsed plane geometry.
    """
    size_x = plane.GetExtentAttr().Get()[1][0] - plane.GetExtentAttr().Get()[0][0]
    size_y = plane.GetExtentAttr().Get()[1][1] - plane.GetExtentAttr().Get()[0][1]
    size_z = plane.GetExtentAttr().Get()[1][2] - plane.GetExtentAttr().Get()[0][2]
    if numpy.isclose(size_z, 0.0):
        size_z = 0
    return Box(
        origin=origin_transform,
        scale=Scale(size_x, size_y, size_z),
        color=color,
    )


def parse_mesh(
    gprim: UsdGeom.Gprim,
    local_transformation: Gf.Matrix4d,
    translation: Gf.Vec3d,
    quat: Gf.Quatd,
) -> Shape:
    """
    Parses a mesh geometry from a UsdGeom.Gprim instance.

    :param gprim: The UsdGeom.Gprim instance representing the mesh geometry.
    :param local_transformation: The local transformation matrix of the mesh.
    :param translation: The translation vector of the mesh.
    :param quat: The quaternion representing the rotation of the mesh.
    :return: A TriangleMesh shape representing the parsed mesh geometry.
    """
    scale = [local_transformation.GetRow(i).GetLength() for i in range(3)]
    data = {"mesh": {}, "origin": {}, "scale": {}}
    data["mesh"]["vertices"] = gprim.GetVertices()
    data["mesh"]["faces"] = gprim.GetFaceVertexCounts()
    data["origin"]["position"] = [
        translation[0],
        translation[1],
        translation[2],
    ]
    data["origin"]["quaternion"] = [
        quat.GetReal(),
        quat.GetImaginary()[0],
        quat.GetImaginary()[1],
        quat.GetImaginary()[2],
    ]
    data["scale"]["x"] = scale[0]
    data["scale"]["y"] = scale[1]
    data["scale"]["z"] = scale[2]
    return TriangleMesh.from_json(data=data)


def parse_geometry(body_builder: BodyBuilder) -> tuple[List[Shape], List[Shape]]:
    """
    Parses the visual and collision geometry from a BodyBuilder instance.

    :param body_builder: The BodyBuilder instance to parse.
    :return: A tuple containing two lists: the first list contains the visual shapes, and the second list contains the collision shapes.
    """

    visuals = []
    collisions = []
    for geom_builder in body_builder.geom_builders:
        gprim = geom_builder.gprim
        gprim_prim = gprim.GetPrim()
        local_transformation: Gf.Matrix4d = (  # type: ignore
            gprim.GetLocalTransformation().RemoveScaleShear()
        )
        translation: Gf.Vec3d = local_transformation.ExtractTranslation()  # type: ignore
        rotation: Gf.Rotation = local_transformation.ExtractRotation()  # type: ignore
        quat: Gf.Quatd = rotation.GetQuat()  # type: ignore
        origin_transform = TransformationMatrix.from_xyz_quaternion(
            pos_x=translation[0],
            pos_y=translation[1],
            pos_z=translation[2],
            quat_x=quat.GetImaginary()[0],
            quat_y=quat.GetImaginary()[1],
            quat_z=quat.GetImaginary()[2],
            quat_w=quat.GetReal(),
        )
        color = Color(*geom_builder.rgba)
        shape = None
        match geom_builder.type:
            case GeomType.CUBE:
                shape = parse_box(gprim, origin_transform, color)
            case GeomType.SPHERE:
                shape = parse_sphere(UsdGeom.Sphere(gprim_prim), origin_transform, color)  # type: ignore
            case GeomType.CYLINDER:
                shape = parse_cylinder(UsdGeom.Cylinder(gprim_prim), origin_transform, color)  # type: ignore
            case GeomType.PLANE:
                shape = parse_plane(UsdGeom.Mesh(gprim_prim), origin_transform, color)  # type: ignore
            case GeomType.MESH:
                shape = parse_mesh(gprim, local_transformation, translation, quat)
        if shape is None:
            logging.warning(f"Geometry type {geom_builder.type} is not supported yet.")
        else:
            if gprim_prim.HasAPI(UsdPhysics.CollisionAPI):  # type: ignore
                collisions.append(shape)
            else:
                visuals.append(shape)
    return visuals, collisions


def parse_non_fixed_joint(
    world: World, joint_builder: JointBuilder
) -> tuple[KinematicStructureEntity, KinematicStructureEntity, TransformationMatrix]:
    """
    Parses a non-fixed joint from a JointBuilder instance.

    :param world: The World instance to get the kinematic structure entities from.
    :param joint_builder: The JointBuilder instance to parse.
    :return: A tuple containing the parent KinematicStructureEntity, the child KinematicStructure
    Entity, and the origin TransformationMatrix of the joint.
    """
    parent_body = world.get_kinematic_structure_entity_by_name(
        joint_builder.parent_prim.GetName()
    )
    child_body = world.get_kinematic_structure_entity_by_name(
        joint_builder.child_prim.GetName()
    )
    transform = get_relative_transform(
        from_prim=joint_builder.parent_prim, to_prim=joint_builder.child_prim
    )
    origin = usd_pose_to_cas_pose(transform)
    return parent_body, child_body, origin


def parse_fixed_joint(
    world: World, body_builder: BodyBuilder
) -> tuple[KinematicStructureEntity, KinematicStructureEntity, TransformationMatrix]:
    """
    Parses a fixed joint from a BodyBuilder instance.

    :param world: The World instance to get the kinematic structure entities from.
    :param body_builder: The BodyBuilder instance to parse.
    :return: A tuple containing the parent KinematicStructureEntity, the child KinematicStructure
    Entity, and the origin TransformationMatrix of the joint.
    """
    parent_body = world.get_kinematic_structure_entity_by_name(
        body_builder.xform.GetPrim().GetParent().GetName()
    )
    child_body = world.get_kinematic_structure_entity_by_name(
        body_builder.xform.GetPrim().GetName()
    )
    transform = body_builder.xform.GetLocalTransformation()
    origin = usd_pose_to_cas_pose(transform)
    return parent_body, child_body, origin


def parse_dof(
    world: World, free_variable_name: str, joint_builder: JointBuilder, joint_name: str
) -> DegreeOfFreedom:
    """
    Parses a degree of freedom from a JointBuilder instance.

    :param world: The World instance to get the degree of freedom from.
    :param free_variable_name: The name of the free variable associated with the degree of freedom
    :param joint_builder: The JointBuilder instance to parse.
    :param joint_name: The name of the joint associated with the degree of freedom.
    :return: A DegreeOfFreedom instance representing the parsed degree of freedom.
    """
    try:
        return world.get_degree_of_freedom_by_name(free_variable_name)
    except WorldEntityNotFoundError:
        if joint_builder.type == JointType.CONTINUOUS:
            dof = DegreeOfFreedom(
                name=PrefixedName(joint_name),
            )
        else:
            lower_limits = DerivativeMap()
            lower_limits.position = joint_builder.joint.GetLowerLimitAttr().Get()
            upper_limits = DerivativeMap()
            upper_limits.position = joint_builder.joint.GetUpperLimitAttr().Get()
            dof = DegreeOfFreedom(
                name=PrefixedName(joint_name),
                lower_limits=lower_limits,
                upper_limits=upper_limits,
            )
        world.add_degree_of_freedom(dof)
        return dof


def parse_inertial(body_builder: BodyBuilder) -> Optional[Inertial]:
    """
    Parses the inertial properties from a BodyBuilder instance.

    :param body_builder: The BodyBuilder instance to parse.
    :return: An Inertial instance representing the parsed inertial properties, or None if no inertial properties are found.
    """
    xform_prim = body_builder.xform.GetPrim()
    if not xform_prim.HasAPI(UsdPhysics.MassAPI):  # type: ignore
        return None
    physics_mass_api = UsdPhysics.MassAPI(xform_prim)  # type: ignore
    mass = physics_mass_api.GetMassAttr().Get()
    center_of_mass = physics_mass_api.GetCenterOfMassAttr().Get()
    center_of_mass = Point3.from_iterable(center_of_mass)
    principle_axes_quat = physics_mass_api.GetPrincipalAxesAttr().Get()
    principle_axes_quat = Quaternion.from_iterable(
        [principle_axes_quat.GetReal(), *principle_axes_quat.GetImaginary()]
    )
    principle_moments = physics_mass_api.GetDiagonalInertiaAttr().Get()
    inertia_tensor = InertiaTensor.from_principal_moments_and_axes(
        moments=PrincipalMoments.from_values(*principle_moments),
        axes=PrincipalAxes.from_rotation_matrix(
            RotationMatrix.from_quaternion(principle_axes_quat)
        ),
    )
    inertial = Inertial(
        mass=mass, center_of_mass=center_of_mass, inertia=inertia_tensor
    )
    return inertial


@dataclass
class MultiParser:
    """
    Class to parse any scene description file to World.
    """

    file_path: str
    """
    The file path of the scene.
    """

    prefix: Optional[str] = None
    """
    The prefix for every name used in this world.
    """

    def __post_init__(self):
        if self.prefix is None:
            self.prefix = os.path.basename(self.file_path).split(".")[0]

    def create_factory(
        self,
        fixed_base: bool = True,
        root_name: Optional[str] = None,
        with_physics=True,
        with_visual=True,
        with_collision=True,
        inertia_source=InertiaSource.FROM_SRC,
        default_rgba=numpy.array([0.9, 0.9, 0.9, 1.0]),
    ) -> Factory:
        """
        Creates a Factory instance for the specific parser.

        :param fixed_base: Whether to fix the base of the root body.
        :param root_name: The name of the root body.
        :param with_physics: Whether to include physics properties.
        :param with_visual: Whether to include visual geometry.
        :param with_collision: Whether to include collision geometry.
        :param inertia_source: The source of inertia properties.
        :param default_rgba: The default RGBA color for visual geometry.
        :return: A Factory instance for the specific parser.
        """
        raise NotImplementedError("This method should be implemented by subclasses.")

    def parse(self, fixed_base=True) -> World:
        """
        Parses the file at `file_path` and returns a World instance.

        :param fixed_base: Whether to fix the base of the root body.
        :return: A World instance representing the parsed scene. The root will be named "world", regardless of the original root name.
        """
        factory = self.create_factory()
        factory.import_model()
        bodies = [
            self.parse_body(body_builder)
            for body_builder in factory.world_builder.body_builders
        ]
        world = World()

        root = bodies[0]
        if root.name.name != "world":
            with world.modify_world():
                root = Body(name=PrefixedName("world"))
                world.add_body(root)

        with world.modify_world():
            for body in bodies:
                world.add_kinematic_structure_entity(body)
            joints = []
            for body_builder in factory.world_builder.body_builders:
                joints += self.parse_joints(body_builder=body_builder, world=world)
            for joint in joints:
                world.add_connection(joint)

            free_body_names = get_free_body_names(factory=factory)

            for free_body_name in free_body_names:
                body = world.get_body_by_name(free_body_name)
                if body.name.name == root.name.name:
                    continue
                if fixed_base:
                    joint = FixedConnection(parent=root, child=body)
                else:
                    joint = Connection6DoF.create_with_dofs(
                        world=world, parent=root, child=body
                    )
                world.add_connection(joint)

        return world

    def parse_joints(self, body_builder: BodyBuilder, world: World) -> list[Connection]:
        """
        Parses joints from a BodyBuilder instance.
        :param body_builder: The BodyBuilder instance to parse.
        :param world: The World instance to add the connections to.
        :return: A list of Connection instances representing the parsed joints.
        """
        connections = []
        for joint_builder in body_builder.joint_builders:
            parent_body, child_body, origin = parse_non_fixed_joint(
                world, joint_builder
            )
            connection = self.parse_joint(
                joint_builder, parent_body, child_body, origin, world
            )
            connections.append(connection)
        if (
            len(body_builder.joint_builders) == 0
            and not body_builder.xform.GetPrim().GetParent().IsPseudoRoot()
        ):
            parent_body, child_body, origin = parse_fixed_joint(world, body_builder)
            connection = FixedConnection(
                parent=parent_body,
                child=child_body,
                parent_T_connection_expression=origin,
            )
            connections.append(connection)

        return connections

    def parse_joint(
        self,
        joint_builder: JointBuilder,
        parent_body: KinematicStructureEntity,
        child_body: KinematicStructureEntity,
        origin: TransformationMatrix,
        world: World,
    ) -> Connection:
        """
        Parses a joint from a JointBuilder instance.

        :param joint_builder: The JointBuilder instance to parse.
        :param parent_body: The parent KinematicStructureEntity instance of the joint.
        :param child_body: The child KinematicStructureEntity instance of the joint.
        :param origin: The origin TransformationMatrix of the joint.
        :param world: The World instance to add the connections to.
        :return: A Connection instance representing the parsed joint.
        """
        joint_prim = joint_builder.joint.GetPrim()
        joint_name = joint_prim.GetName()
        free_variable_name = joint_name
        offset = None
        multiplier = None
        if joint_prim.HasAPI(UsdUrdf.UrdfJointAPI):  # type: ignore
            urdf_joint_api = UsdUrdf.UrdfJointAPI(joint_prim)  # type: ignore
            if len(urdf_joint_api.GetJointRel().GetTargets()) > 0:
                free_variable_name = urdf_joint_api.GetJointRel().GetTargets()[0].name
                offset = urdf_joint_api.GetOffsetAttr().Get()
                multiplier = urdf_joint_api.GetMultiplierAttr().Get()

        armature = 0.0
        dry_friction = 0.0
        damping = 0.0
        if joint_prim.HasAPI(UsdMujoco.MujocoJointAPI):  # type: ignore
            mujoco_joint_api = UsdMujoco.MujocoJointAPI(joint_prim)  # type: ignore
            armature = mujoco_joint_api.GetArmatureAttr().Get()
            dry_friction = mujoco_joint_api.GetFrictionlossAttr().Get()
            damping = mujoco_joint_api.GetDampingAttr().Get()
        match joint_builder.type:
            case JointType.FREE:
                raise NotImplementedError("Free joints are not supported yet.")
            case JointType.FIXED:
                return FixedConnection(
                    parent=parent_body,
                    child=child_body,
                    parent_T_connection_expression=origin,
                )
            case JointType.REVOLUTE | JointType.CONTINUOUS | JointType.PRISMATIC:
                axis = cas.Vector3(
                    float(joint_builder.axis.to_array()[0]),
                    float(joint_builder.axis.to_array()[1]),
                    float(joint_builder.axis.to_array()[2]),
                    reference_frame=parent_body,
                )
                dof = parse_dof(
                    world=world,
                    free_variable_name=free_variable_name,
                    joint_builder=joint_builder,
                    joint_name=joint_name,
                )
                if joint_builder.type in [JointType.REVOLUTE, JointType.CONTINUOUS]:
                    JointConnection = RevoluteConnection
                else:
                    JointConnection = PrismaticConnection
                joint_prop = JointDynamics(
                    armature=armature,
                    dry_friction=dry_friction,
                    damping=damping,
                )
                return JointConnection(
                    name=PrefixedName(joint_name),
                    parent=parent_body,
                    child=child_body,
                    parent_T_connection_expression=origin,
                    multiplier=multiplier,
                    offset=offset,
                    axis=axis,
<<<<<<< HEAD
                    dof_id=dof.name,
=======
                    dof_name=dof.name,
                    dynamics=joint_prop,
>>>>>>> 159b78cd
                )
        raise NotImplementedError(
            f"Joint type {joint_builder.type} is not supported yet."
        )

    def parse_body(self, body_builder: BodyBuilder) -> Body:
        """
        Parses a body from a BodyBuilder instance.

        :param body_builder: The BodyBuilder instance to parse.
        :return: A Body instance representing the parsed body.
        """
        name = PrefixedName(
            prefix=self.prefix, name=body_builder.xform.GetPrim().GetName()
        )
        visuals, collisions = parse_geometry(body_builder)
        result = Body(name=name)
        inertial = parse_inertial(body_builder)
        if inertial is not None:
            result.inertial = inertial
        visuals = ShapeCollection(visuals, reference_frame=result)
        collisions = ShapeCollection(collisions, reference_frame=result)
        result.visual = visuals
        result.collision = collisions
        return result


class MJCFParser(MultiParser):
    """
    Class to parse MJCF scene description files to worlds.
    """

    def create_factory(
        self,
        fixed_base: bool = True,
        root_name: Optional[str] = None,
        with_physics=True,
        with_visual=True,
        with_collision=True,
        inertia_source=InertiaSource.FROM_SRC,
        default_rgba=numpy.array([0.9, 0.9, 0.9, 1.0]),
    ) -> Factory:
        if root_name is None:
            root_name = "world"
        return MjcfImporter(
            file_path=self.file_path,
            fixed_base=False,
            root_name=root_name,
            with_physics=with_physics,
            with_visual=with_visual,
            with_collision=with_collision,
            inertia_source=inertia_source,
            default_rgba=default_rgba,
        )


class USDParser(MultiParser):
    """
    Class to parse USD scene description files to worlds.
    """

    def create_factory(
        self,
        fixed_base: bool = True,
        root_name: Optional[str] = None,
        with_physics=True,
        with_visual=True,
        with_collision=True,
        inertia_source=InertiaSource.FROM_SRC,
        default_rgba=numpy.array([0.9, 0.9, 0.9, 1.0]),
    ) -> Factory:
        return UsdImporter(
            file_path=self.file_path,
            fixed_base=True,
            root_name=root_name,
            with_physics=with_physics,
            with_visual=with_visual,
            with_collision=with_collision,
            inertia_source=inertia_source,
            default_rgba=default_rgba,
        )<|MERGE_RESOLUTION|>--- conflicted
+++ resolved
@@ -586,12 +586,8 @@
                     multiplier=multiplier,
                     offset=offset,
                     axis=axis,
-<<<<<<< HEAD
-                    dof_id=dof.name,
-=======
-                    dof_name=dof.name,
+                    dof_id=dof.id,
                     dynamics=joint_prop,
->>>>>>> 159b78cd
                 )
         raise NotImplementedError(
             f"Joint type {joint_builder.type} is not supported yet."
