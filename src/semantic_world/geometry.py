--- conflicted
+++ resolved
@@ -292,12 +292,8 @@
         """
         Returns the bounding box of the sphere.
         """
-<<<<<<< HEAD
         return BoundingBox(-self.radius, -self.radius, -self.radius,
                            self.radius, self.radius, self.radius, self.origin)
-=======
-        return BoundingBox(-self.radius, -self.radius, -self.radius, self.radius, self.radius, self.radius,
-                           self.origin.reference_frame)
 
     def to_json(self) -> Dict[str, Any]:
         return {**super().to_json(), "radius": self.radius}
@@ -306,7 +302,6 @@
     def _from_json(cls, data: Dict[str, Any]) -> Self:
         return cls(radius=data["radius"], origin=transformation_from_json(data["origin"]),
                    color=Color.from_json(data["color"]))
->>>>>>> 8c4c3e5b
 
 
 @dataclass
@@ -332,12 +327,8 @@
         """
         half_width = self.width / 2
         half_height = self.height / 2
-<<<<<<< HEAD
         return BoundingBox(-half_width, -half_width, -half_height,
                            half_width, half_width, half_height, self.origin)
-=======
-        return BoundingBox(-half_width, -half_width, -half_height, half_width, half_width, half_height,
-                           self.origin.reference_frame)
 
     def to_json(self) -> Dict[str, Any]:
         return {**super().to_json(), "width": self.width, "height": self.height}
@@ -346,7 +337,6 @@
     def _from_json(cls, data: Dict[str, Any]) -> Self:
         return cls(width=data["width"], height=data["height"], origin=transformation_from_json(data["origin"]),
                    color=Color.from_json(data["color"]))
->>>>>>> 8c4c3e5b
 
 
 @dataclass
@@ -373,7 +363,6 @@
         half_x = self.scale.x / 2
         half_y = self.scale.y / 2
         half_z = self.scale.z / 2
-<<<<<<< HEAD
         return BoundingBox(
             -half_x,
             -half_y,
@@ -383,8 +372,6 @@
             half_z,
             self.origin,
         )
-=======
-        return BoundingBox(-half_x, -half_y, -half_z, half_x, half_y, half_z, self.origin.reference_frame, )
 
     def to_json(self) -> Dict[str, Any]:
         return {**super().to_json(), "scale": self.scale.to_json()}
@@ -393,7 +380,6 @@
     def _from_json(cls, data: Dict[str, Any]) -> Self:
         return cls(scale=Scale.from_json(data["scale"]), origin=transformation_from_json(data["origin"]),
                    color=Color.from_json(data["color"]))
->>>>>>> 8c4c3e5b
 
 
 @dataclass
@@ -494,7 +480,6 @@
         :param z_amount: The amount to adjust minimum and maximum z-coordinates
         :return: New enlarged bounding box
         """
-<<<<<<< HEAD
         return self.__class__(
             self.min_x - x_amount,
             self.min_y - y_amount,
@@ -504,11 +489,6 @@
             self.max_z + z_amount,
             self.origin,
         )
-=======
-        return self.__class__(self.min_x - x_amount, self.min_y - y_amount, self.min_z - z_amount,
-                              self.max_x + x_amount, self.max_y + y_amount, self.max_z + z_amount,
-            self.reference_frame, )
->>>>>>> 8c4c3e5b
 
     def contains(self, point: Point3) -> bool:
         """
@@ -590,12 +570,7 @@
         :return: The bounding box.
         """
         bounds = mesh.bounds
-<<<<<<< HEAD
         return cls(bounds[0][0], bounds[0][1], bounds[0][2], bounds[1][0], bounds[1][1], bounds[1][2], origin=origin)
-=======
-        return cls(bounds[0][0], bounds[0][1], bounds[0][2], bounds[1][0], bounds[1][1], bounds[1][2],
-                   reference_frame=reference_frame)
->>>>>>> 8c4c3e5b
 
     def get_points(self) -> List[Point3]:
         """
@@ -616,28 +591,20 @@
         """
         assert min_point.reference_frame is not None
         assert min_point.reference_frame == max_point.reference_frame, "The reference frames of the minimum and maximum points must be the same."
-<<<<<<< HEAD
         return cls(
             *min_point.to_np()[:3],
             *max_point.to_np()[:3],
             origin=TransformationMatrix(reference_frame=min_point.reference_frame),
         )
-=======
-        return cls(*min_point.to_np()[:3], *max_point.to_np()[:3], reference_frame=min_point.reference_frame, )
->>>>>>> 8c4c3e5b
 
     def as_shape(self) -> Box:
         scale = Scale(x=self.max_x - self.min_x, y=self.max_y - self.min_y, z=self.max_z - self.min_z)
         x = (self.max_x + self.min_x) / 2
         y = (self.max_y + self.min_y) / 2
         z = (self.max_z + self.min_z) / 2
-<<<<<<< HEAD
         origin = TransformationMatrix.from_xyz_rpy(
             x, y, z, 0, 0, 0, self.origin.reference_frame
         )
-=======
-        origin = TransformationMatrix.from_xyz_rpy(x, y, z, 0, 0, 0, self.reference_frame)
->>>>>>> 8c4c3e5b
         return Box(origin=origin, scale=scale)
 
     def transform_to_origin(self, reference_T_new_origin: TransformationMatrix) -> Self:
@@ -648,15 +615,9 @@
         origin_frame = origin_T_self.reference_frame
         world = origin_frame._world
 
-<<<<<<< HEAD
         reference_T_origin = world.compute_forward_kinematics(
             reference_T_new_origin.reference_frame, origin_frame
         )
-=======
-        world = self.reference_frame._world
-        origin_frame = self.reference_frame
-        reference_T_origin = world.compute_forward_kinematics(reference_frame, origin_frame)
->>>>>>> 8c4c3e5b
 
         reference_T_self: TransformationMatrix = reference_T_origin @ origin_T_self
 
@@ -664,14 +625,10 @@
         list_origin_T_corner = [TransformationMatrix.from_point_rotation_matrix(origin_P_corner) for origin_P_corner in
             self.get_points()]  # shape (8, 3)
 
-<<<<<<< HEAD
         list_reference_T_corner = [
             reference_T_self @ origin_T_corner
             for origin_T_corner in list_origin_T_corner
         ]
-=======
-        list_reference_T_corner = [reference_T_origin @ origin_T_corner for origin_T_corner in list_origin_T_corner]
->>>>>>> 8c4c3e5b
 
         list_reference_P_corner = [reference_T_corner.to_position().to_np()[:3] for reference_T_corner in
             list_reference_T_corner]
@@ -680,15 +637,10 @@
         min_corner = np.min(list_reference_P_corner, axis=0)
         max_corner = np.max(list_reference_P_corner, axis=0)
 
-<<<<<<< HEAD
         world_bb = BoundingBox.from_min_max(
             Point3.from_iterable(min_corner, reference_frame=reference_T_new_origin.reference_frame),
             Point3.from_iterable(max_corner, reference_frame=reference_T_new_origin.reference_frame)
         )
-=======
-        world_bb = BoundingBox.from_min_max(Point3.from_iterable(min_corner, reference_frame=reference_frame),
-            Point3.from_iterable(max_corner, reference_frame=reference_frame))
->>>>>>> 8c4c3e5b
 
         return world_bb
 
@@ -730,14 +682,10 @@
         :param other: The other bounding box collection.
         :return: The merged bounding box collection.
         """
-<<<<<<< HEAD
         assert self.reference_frame == other.reference_frame, "The reference frames of the bounding box collections must be the same."
         return BoundingBoxCollection(
             self.reference_frame, self.bounding_boxes + other.bounding_boxes
         )
-=======
-        return BoundingBoxCollection(self.reference_frame, self.bounding_boxes + other.bounding_boxes)
->>>>>>> 8c4c3e5b
 
     def bloat(self, x_amount: float = 0., y_amount: float = 0, z_amount: float = 0) -> BoundingBoxCollection:
         """
@@ -768,13 +716,9 @@
                                          simple_event[SpatialVariables.y.value].simple_sets,
                                          simple_event[SpatialVariables.z.value].simple_sets):
 
-<<<<<<< HEAD
             bb = BoundingBox(
                 x.lower, y.lower, z.lower, x.upper, y.upper, z.upper, TransformationMatrix(reference_frame=reference_frame)
             )
-=======
-            bb = BoundingBox(x.lower, y.lower, z.lower, x.upper, y.upper, z.upper, reference_frame)
->>>>>>> 8c4c3e5b
             if not keep_surface and (bb.depth == 0 or bb.height == 0 or bb.width == 0):
                 continue
             result.append(bb)
@@ -807,14 +751,10 @@
         if shapes:
             local_bbs = [shape.local_frame_bounding_box for shape in shapes]
             reference_frame = shapes[0].origin.reference_frame
-<<<<<<< HEAD
             return cls(
                 reference_frame,
                 [bb.transform_to_origin(bb.origin) for bb in local_bbs],
             )
-=======
-            return cls(reference_frame, [bb.transform_to_frame(reference_frame) for bb in local_bbs], )
->>>>>>> 8c4c3e5b
 
     def as_shapes(self) -> List[Box]:
         return [box.as_shape() for box in self.bounding_boxes]