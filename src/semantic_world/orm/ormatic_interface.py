--- conflicted
+++ resolved
@@ -5,27 +5,15 @@
 from sqlalchemy.orm import relationship, Mapped, mapped_column, DeclarativeBase
 from typing_extensions import Optional, List, Type
 
-<<<<<<< HEAD
 import semantic_world.orm.model
-import semantic_world.prefixed_name
+import semantic_world.degree_of_freedom
+import semantic_world.geometry
 import semantic_world.world
-import semantic_world.views.views
-import semantic_world.geometry
+import semantic_world.connections
 import semantic_world.world_entity
-import semantic_world.degree_of_freedom
-import semantic_world.connections
-import semantic_world.spatial_types.spatial_types
-=======
-import semantic_world.degree_of_freedom
-import semantic_world.world_entity
-import semantic_world.orm.model
-import semantic_world.geometry
 import semantic_world.prefixed_name
 import semantic_world.spatial_types.spatial_types
-import semantic_world.connections
-import semantic_world.world
 import semantic_world.views.views
->>>>>>> f159d667
 
 
 from ormatic.dao import DataAccessObject
@@ -37,43 +25,102 @@
     }
 
 
-<<<<<<< HEAD
 class WorldMappingDAO(Base, DataAccessObject[semantic_world.orm.model.WorldMapping]):
     __tablename__ = 'WorldMappingDAO'
-=======
+
+    id: Mapped[int] = mapped_column(Integer, primary_key=True)
+
+
+
+
+    bodies: Mapped[List[BodyDAO]] = relationship('BodyDAO', foreign_keys='[BodyDAO.worldmappingdao_bodies_id]')
+    connections: Mapped[List[ConnectionDAO]] = relationship('ConnectionDAO', foreign_keys='[ConnectionDAO.worldmappingdao_connections_id]')
+
+
+class Point3MappingDAO(Base, DataAccessObject[semantic_world.orm.model.Point3Mapping]):
+    __tablename__ = 'Point3MappingDAO'
+
+    id: Mapped[int] = mapped_column(Integer, primary_key=True)
+
+    x: Mapped[float]
+    y: Mapped[float]
+    z: Mapped[float]
+
+
+    reference_frame_id: Mapped[int] = mapped_column(ForeignKey('PrefixedNameDAO.id'), nullable=False)
+
+    reference_frame: Mapped[PrefixedNameDAO] = relationship('PrefixedNameDAO', uselist=False, foreign_keys=[reference_frame_id])
+
+
+class Vector3MappingDAO(Base, DataAccessObject[semantic_world.orm.model.Vector3Mapping]):
+    __tablename__ = 'Vector3MappingDAO'
+
+    id: Mapped[int] = mapped_column(Integer, primary_key=True)
+
+    x: Mapped[float]
+    y: Mapped[float]
+    z: Mapped[float]
+
+
+    reference_frame_id: Mapped[int] = mapped_column(ForeignKey('PrefixedNameDAO.id'), nullable=False)
+
+    reference_frame: Mapped[PrefixedNameDAO] = relationship('PrefixedNameDAO', uselist=False, foreign_keys=[reference_frame_id])
+
+
+class UnitVectorDAO(Base, DataAccessObject[semantic_world.connections.UnitVector]):
+    __tablename__ = 'UnitVectorDAO'
+
+    id: Mapped[int] = mapped_column(Integer, primary_key=True)
+
+    x: Mapped[float]
+    y: Mapped[float]
+    z: Mapped[float]
+
+
+
+
+
+class ColorDAO(Base, DataAccessObject[semantic_world.geometry.Color]):
+    __tablename__ = 'ColorDAO'
+
+    id: Mapped[int] = mapped_column(Integer, primary_key=True)
+
+    R: Mapped[float]
+    G: Mapped[float]
+    B: Mapped[float]
+    A: Mapped[float]
+
+
+
+
+
+class WorldEntityDAO(Base, DataAccessObject[semantic_world.world_entity.WorldEntity]):
+    __tablename__ = 'WorldEntityDAO'
+
+    id: Mapped[int] = mapped_column(Integer, primary_key=True)
+
+    polymorphic_type: Mapped[str]
+
+
+
+
+    __mapper_args__ = {
+        'polymorphic_on': 'polymorphic_type',
+        'polymorphic_identity': 'WorldEntityDAO',
+    }
+
 class ShapeDAO(Base, DataAccessObject[semantic_world.geometry.Shape]):
     __tablename__ = 'ShapeDAO'
->>>>>>> f159d667
-
-    id: Mapped[int] = mapped_column(Integer, primary_key=True)
-
+
+    id: Mapped[int] = mapped_column(Integer, primary_key=True)
+
+    polymorphic_type: Mapped[str]
 
 
     origin_id: Mapped[int] = mapped_column(ForeignKey('TransformationMatrixMappingDAO.id'), nullable=False)
     bodydao_visual_id: Mapped[Optional[int]] = mapped_column(ForeignKey('BodyDAO.id'))
     bodydao_collision_id: Mapped[Optional[int]] = mapped_column(ForeignKey('BodyDAO.id'))
 
-<<<<<<< HEAD
-    bodies: Mapped[List[BodyDAO]] = relationship('BodyDAO', foreign_keys='[BodyDAO.worldmappingdao_bodies_id]')
-    connections: Mapped[List[ConnectionDAO]] = relationship('ConnectionDAO', foreign_keys='[ConnectionDAO.worldmappingdao_connections_id]')
-
-
-class Vector3MappingDAO(Base, DataAccessObject[semantic_world.orm.model.Vector3Mapping]):
-    __tablename__ = 'Vector3MappingDAO'
-
-    id: Mapped[int] = mapped_column(Integer, primary_key=True)
-
-    x: Mapped[float]
-    y: Mapped[float]
-    z: Mapped[float]
-
-
-
-
-
-class ScaleDAO(Base, DataAccessObject[semantic_world.geometry.Scale]):
-    __tablename__ = 'ScaleDAO'
-=======
     origin: Mapped[TransformationMatrixMappingDAO] = relationship('TransformationMatrixMappingDAO', uselist=False, foreign_keys=[origin_id])
 
     __mapper_args__ = {
@@ -81,39 +128,18 @@
         'polymorphic_identity': 'ShapeDAO',
     }
 
-class WorldEntityDAO(Base, DataAccessObject[semantic_world.world_entity.WorldEntity]):
-    __tablename__ = 'WorldEntityDAO'
->>>>>>> f159d667
-
-    id: Mapped[int] = mapped_column(Integer, primary_key=True)
-
-    polymorphic_type: Mapped[str]
-
-
-
-
-    __mapper_args__ = {
-        'polymorphic_on': 'polymorphic_type',
-        'polymorphic_identity': 'WorldEntityDAO',
-    }
-
-<<<<<<< HEAD
-class BoundingBoxCollectionDAO(Base, DataAccessObject[semantic_world.geometry.BoundingBoxCollection]):
-    __tablename__ = 'BoundingBoxCollectionDAO'
-=======
-class UnitVectorDAO(Base, DataAccessObject[semantic_world.connections.UnitVector]):
-    __tablename__ = 'UnitVectorDAO'
->>>>>>> f159d667
-
-    id: Mapped[int] = mapped_column(Integer, primary_key=True)
-
-
-
-
-    bounding_boxes: Mapped[List[BoundingBoxDAO]] = relationship('BoundingBoxDAO', foreign_keys='[BoundingBoxDAO.boundingboxcollectiondao_bounding_boxes_id]')
-
-
-<<<<<<< HEAD
+class PrefixedNameDAO(Base, DataAccessObject[semantic_world.prefixed_name.PrefixedName]):
+    __tablename__ = 'PrefixedNameDAO'
+
+    id: Mapped[int] = mapped_column(Integer, primary_key=True)
+
+    name: Mapped[str]
+    prefix: Mapped[Optional[str]]
+
+
+
+
+
 class TransformationMatrixMappingDAO(Base, DataAccessObject[semantic_world.orm.model.TransformationMatrixMapping]):
     __tablename__ = 'TransformationMatrixMappingDAO'
 
@@ -132,24 +158,43 @@
     rotation: Mapped[QuaternionMappingDAO] = relationship('QuaternionMappingDAO', uselist=False, foreign_keys=[rotation_id])
 
 
-class WorldEntityDAO(Base, DataAccessObject[semantic_world.world_entity.WorldEntity]):
-    __tablename__ = 'WorldEntityDAO'
-=======
-class ColorDAO(Base, DataAccessObject[semantic_world.geometry.Color]):
-    __tablename__ = 'ColorDAO'
->>>>>>> f159d667
-
-    id: Mapped[int] = mapped_column(Integer, primary_key=True)
-
-    polymorphic_type: Mapped[str]
-
-
-
-
-    __mapper_args__ = {
-        'polymorphic_on': 'polymorphic_type',
-        'polymorphic_identity': 'WorldEntityDAO',
-    }
+class RotationMatrixMappingDAO(Base, DataAccessObject[semantic_world.orm.model.RotationMatrixMapping]):
+    __tablename__ = 'RotationMatrixMappingDAO'
+
+    id: Mapped[int] = mapped_column(Integer, primary_key=True)
+
+
+
+    reference_frame_id: Mapped[int] = mapped_column(ForeignKey('PrefixedNameDAO.id'), nullable=False)
+    rotation_id: Mapped[int] = mapped_column(ForeignKey('QuaternionMappingDAO.id'), nullable=False)
+
+    reference_frame: Mapped[PrefixedNameDAO] = relationship('PrefixedNameDAO', uselist=False, foreign_keys=[reference_frame_id])
+    rotation: Mapped[QuaternionMappingDAO] = relationship('QuaternionMappingDAO', uselist=False, foreign_keys=[rotation_id])
+
+
+class ScaleDAO(Base, DataAccessObject[semantic_world.geometry.Scale]):
+    __tablename__ = 'ScaleDAO'
+
+    id: Mapped[int] = mapped_column(Integer, primary_key=True)
+
+    x: Mapped[float]
+    y: Mapped[float]
+    z: Mapped[float]
+
+
+
+
+
+class BoundingBoxCollectionDAO(Base, DataAccessObject[semantic_world.geometry.BoundingBoxCollection]):
+    __tablename__ = 'BoundingBoxCollectionDAO'
+
+    id: Mapped[int] = mapped_column(Integer, primary_key=True)
+
+
+
+
+    bounding_boxes: Mapped[List[BoundingBoxDAO]] = relationship('BoundingBoxDAO', foreign_keys='[BoundingBoxDAO.boundingboxcollectiondao_bounding_boxes_id]')
+
 
 class BoundingBoxDAO(Base, DataAccessObject[semantic_world.geometry.BoundingBox]):
     __tablename__ = 'BoundingBoxDAO'
@@ -168,84 +213,6 @@
 
 
 
-<<<<<<< HEAD
-class ShapeDAO(Base, DataAccessObject[semantic_world.geometry.Shape]):
-    __tablename__ = 'ShapeDAO'
-=======
-class Vector3MappingDAO(Base, DataAccessObject[semantic_world.orm.model.Vector3Mapping]):
-    __tablename__ = 'Vector3MappingDAO'
-
-    id: Mapped[int] = mapped_column(Integer, primary_key=True)
-
-    x: Mapped[float]
-    y: Mapped[float]
-    z: Mapped[float]
-
-
-    reference_frame_id: Mapped[int] = mapped_column(ForeignKey('PrefixedNameDAO.id'), nullable=False)
-
-    reference_frame: Mapped[PrefixedNameDAO] = relationship('PrefixedNameDAO', uselist=False, foreign_keys=[reference_frame_id])
-
-
-class WorldMappingDAO(Base, DataAccessObject[semantic_world.orm.model.WorldMapping]):
-    __tablename__ = 'WorldMappingDAO'
->>>>>>> f159d667
-
-    id: Mapped[int] = mapped_column(Integer, primary_key=True)
-
-    polymorphic_type: Mapped[str]
-
-
-    origin_id: Mapped[int] = mapped_column(ForeignKey('TransformationMatrixMappingDAO.id'), nullable=False)
-    bodydao_visual_id: Mapped[Optional[int]] = mapped_column(ForeignKey('BodyDAO.id'))
-    bodydao_collision_id: Mapped[Optional[int]] = mapped_column(ForeignKey('BodyDAO.id'))
-
-    origin: Mapped[TransformationMatrixMappingDAO] = relationship('TransformationMatrixMappingDAO', uselist=False, foreign_keys=[origin_id])
-
-    __mapper_args__ = {
-        'polymorphic_on': 'polymorphic_type',
-        'polymorphic_identity': 'ShapeDAO',
-    }
-
-class ScaleDAO(Base, DataAccessObject[semantic_world.geometry.Scale]):
-    __tablename__ = 'ScaleDAO'
-
-    id: Mapped[int] = mapped_column(Integer, primary_key=True)
-
-    x: Mapped[float]
-    y: Mapped[float]
-    z: Mapped[float]
-
-
-
-
-
-class RotationMatrixMappingDAO(Base, DataAccessObject[semantic_world.orm.model.RotationMatrixMapping]):
-    __tablename__ = 'RotationMatrixMappingDAO'
-
-    id: Mapped[int] = mapped_column(Integer, primary_key=True)
-
-
-
-    reference_frame_id: Mapped[int] = mapped_column(ForeignKey('PrefixedNameDAO.id'), nullable=False)
-    rotation_id: Mapped[int] = mapped_column(ForeignKey('QuaternionMappingDAO.id'), nullable=False)
-
-    reference_frame: Mapped[PrefixedNameDAO] = relationship('PrefixedNameDAO', uselist=False, foreign_keys=[reference_frame_id])
-    rotation: Mapped[QuaternionMappingDAO] = relationship('QuaternionMappingDAO', uselist=False, foreign_keys=[rotation_id])
-
-
-class PrefixedNameDAO(Base, DataAccessObject[semantic_world.prefixed_name.PrefixedName]):
-    __tablename__ = 'PrefixedNameDAO'
-
-    id: Mapped[int] = mapped_column(Integer, primary_key=True)
-
-    name: Mapped[str]
-    prefix: Mapped[Optional[str]]
-
-
-
-
-
 class QuaternionMappingDAO(Base, DataAccessObject[semantic_world.orm.model.QuaternionMapping]):
     __tablename__ = 'QuaternionMappingDAO'
 
@@ -262,81 +229,6 @@
     reference_frame: Mapped[PrefixedNameDAO] = relationship('PrefixedNameDAO', uselist=False, foreign_keys=[reference_frame_id])
 
 
-class Point3MappingDAO(Base, DataAccessObject[semantic_world.orm.model.Point3Mapping]):
-    __tablename__ = 'Point3MappingDAO'
-
-    id: Mapped[int] = mapped_column(Integer, primary_key=True)
-
-    x: Mapped[float]
-    y: Mapped[float]
-    z: Mapped[float]
-
-
-
-
-
-class Point3MappingDAO(Base, DataAccessObject[semantic_world.orm.model.Point3Mapping]):
-    __tablename__ = 'Point3MappingDAO'
-
-    id: Mapped[int] = mapped_column(Integer, primary_key=True)
-
-    x: Mapped[float]
-    y: Mapped[float]
-    z: Mapped[float]
-
-
-    reference_frame_id: Mapped[int] = mapped_column(ForeignKey('PrefixedNameDAO.id'), nullable=False)
-
-    reference_frame: Mapped[PrefixedNameDAO] = relationship('PrefixedNameDAO', uselist=False, foreign_keys=[reference_frame_id])
-
-
-<<<<<<< HEAD
-class ColorDAO(Base, DataAccessObject[semantic_world.geometry.Color]):
-    __tablename__ = 'ColorDAO'
-
-    id: Mapped[int] = mapped_column(Integer, primary_key=True)
-=======
-class PrimitiveDAO(ShapeDAO, DataAccessObject[semantic_world.geometry.Primitive]):
-    __tablename__ = 'PrimitiveDAO'
-
-    id: Mapped[int] = mapped_column(ForeignKey(ShapeDAO.id), primary_key=True)
->>>>>>> f159d667
-
-    R: Mapped[float]
-    G: Mapped[float]
-    B: Mapped[float]
-    A: Mapped[float]
-
-
-    color_id: Mapped[int] = mapped_column(ForeignKey('ColorDAO.id'), nullable=False)
-
-    color: Mapped[ColorDAO] = relationship('ColorDAO', uselist=False, foreign_keys=[color_id])
-
-<<<<<<< HEAD
-=======
-    __mapper_args__ = {
-        'polymorphic_identity': 'PrimitiveDAO',
-        'inherit_condition': id == ShapeDAO.id,
-    }
->>>>>>> f159d667
-
-class MeshDAO(ShapeDAO, DataAccessObject[semantic_world.geometry.Mesh]):
-    __tablename__ = 'MeshDAO'
-
-    id: Mapped[int] = mapped_column(ForeignKey(ShapeDAO.id), primary_key=True)
-
-    filename: Mapped[str]
-
-
-    scale_id: Mapped[int] = mapped_column(ForeignKey('ScaleDAO.id'), nullable=False)
-
-    scale: Mapped[ScaleDAO] = relationship('ScaleDAO', uselist=False, foreign_keys=[scale_id])
-
-    __mapper_args__ = {
-        'polymorphic_identity': 'MeshDAO',
-        'inherit_condition': id == ShapeDAO.id,
-    }
-
 class BodyDAO(WorldEntityDAO, DataAccessObject[semantic_world.world_entity.Body]):
     __tablename__ = 'BodyDAO'
 
@@ -382,28 +274,14 @@
 
 
     name_id: Mapped[int] = mapped_column(ForeignKey('PrefixedNameDAO.id'), nullable=False)
+    passiveconnectiondao_passive_dofs_id: Mapped[Optional[int]] = mapped_column(ForeignKey('PassiveConnectionDAO.id'))
     activeconnectiondao_active_dofs_id: Mapped[Optional[int]] = mapped_column(ForeignKey('ActiveConnectionDAO.id'))
-    passiveconnectiondao_passive_dofs_id: Mapped[Optional[int]] = mapped_column(ForeignKey('PassiveConnectionDAO.id'))
     omnidrivedao_passive_dofs_id: Mapped[Optional[int]] = mapped_column(ForeignKey('OmniDriveDAO.id'))
 
     name: Mapped[PrefixedNameDAO] = relationship('PrefixedNameDAO', uselist=False, foreign_keys=[name_id])
 
     __mapper_args__ = {
         'polymorphic_identity': 'DegreeOfFreedomDAO',
-        'inherit_condition': id == WorldEntityDAO.id,
-    }
-
-class ViewDAO(WorldEntityDAO, DataAccessObject[semantic_world.world_entity.View]):
-    __tablename__ = 'ViewDAO'
-
-    id: Mapped[int] = mapped_column(ForeignKey(WorldEntityDAO.id), primary_key=True)
-
-
-
-
-
-    __mapper_args__ = {
-        'polymorphic_identity': 'ViewDAO',
         'inherit_condition': id == WorldEntityDAO.id,
     }
 
@@ -428,17 +306,209 @@
         'inherit_condition': id == WorldEntityDAO.id,
     }
 
-<<<<<<< HEAD
+class MeshDAO(ShapeDAO, DataAccessObject[semantic_world.geometry.Mesh]):
+    __tablename__ = 'MeshDAO'
+
+    id: Mapped[int] = mapped_column(ForeignKey(ShapeDAO.id), primary_key=True)
+
+    filename: Mapped[str]
+
+
+    scale_id: Mapped[int] = mapped_column(ForeignKey('ScaleDAO.id'), nullable=False)
+
+    scale: Mapped[ScaleDAO] = relationship('ScaleDAO', uselist=False, foreign_keys=[scale_id])
+
+    __mapper_args__ = {
+        'polymorphic_identity': 'MeshDAO',
+        'inherit_condition': id == ShapeDAO.id,
+    }
+
+class PrimitiveDAO(ShapeDAO, DataAccessObject[semantic_world.geometry.Primitive]):
+    __tablename__ = 'PrimitiveDAO'
+
+    id: Mapped[int] = mapped_column(ForeignKey(ShapeDAO.id), primary_key=True)
+
+
+
+    color_id: Mapped[int] = mapped_column(ForeignKey('ColorDAO.id'), nullable=False)
+
+    color: Mapped[ColorDAO] = relationship('ColorDAO', uselist=False, foreign_keys=[color_id])
+
+    __mapper_args__ = {
+        'polymorphic_identity': 'PrimitiveDAO',
+        'inherit_condition': id == ShapeDAO.id,
+    }
+
+class FridgeDAO(ViewDAO, DataAccessObject[semantic_world.views.views.Fridge]):
+    __tablename__ = 'FridgeDAO'
+
+    id: Mapped[int] = mapped_column(ForeignKey(ViewDAO.id), primary_key=True)
+
+
+
+    body_id: Mapped[int] = mapped_column(ForeignKey('BodyDAO.id'), nullable=False)
+
+    body: Mapped[BodyDAO] = relationship('BodyDAO', uselist=False, foreign_keys=[body_id])
+
+    __mapper_args__ = {
+        'polymorphic_identity': 'FridgeDAO',
+        'inherit_condition': id == ViewDAO.id,
+    }
+
+class MultiBodyViewDAO(ViewDAO, DataAccessObject[semantic_world.views.views.MultiBodyView]):
+    __tablename__ = 'MultiBodyViewDAO'
+
+    id: Mapped[int] = mapped_column(ForeignKey(ViewDAO.id), primary_key=True)
+
+
+
+
+    bodies: Mapped[List[BodyDAO]] = relationship('BodyDAO', foreign_keys='[BodyDAO.multibodyviewdao_bodies_id]')
+    views: Mapped[List[ViewDAO]] = relationship('ViewDAO', foreign_keys='[ViewDAO.multibodyviewdao_views_id]')
+
+    __mapper_args__ = {
+        'polymorphic_identity': 'MultiBodyViewDAO',
+        'inherit_condition': id == ViewDAO.id,
+    }
+
+class ContainerDAO(ViewDAO, DataAccessObject[semantic_world.views.views.Container]):
+    __tablename__ = 'ContainerDAO'
+
+    id: Mapped[int] = mapped_column(ForeignKey(ViewDAO.id), primary_key=True)
+
+
+
+    body_id: Mapped[int] = mapped_column(ForeignKey('BodyDAO.id'), nullable=False)
+
+    body: Mapped[BodyDAO] = relationship('BodyDAO', uselist=False, foreign_keys=[body_id])
+
+    __mapper_args__ = {
+        'polymorphic_identity': 'ContainerDAO',
+        'inherit_condition': id == ViewDAO.id,
+    }
+
+class ComponentsDAO(ViewDAO, DataAccessObject[semantic_world.views.views.Components]):
+    __tablename__ = 'ComponentsDAO'
+
+    id: Mapped[int] = mapped_column(ForeignKey(ViewDAO.id), primary_key=True)
+
+
+
+
+
+    __mapper_args__ = {
+        'polymorphic_identity': 'ComponentsDAO',
+        'inherit_condition': id == ViewDAO.id,
+    }
+
+class RootedViewDAO(ViewDAO, DataAccessObject[semantic_world.world_entity.RootedView]):
+    __tablename__ = 'RootedViewDAO'
+
+    id: Mapped[int] = mapped_column(ForeignKey(ViewDAO.id), primary_key=True)
+
+
+
+    root_id: Mapped[int] = mapped_column(ForeignKey('BodyDAO.id'), nullable=False)
+
+    root: Mapped[BodyDAO] = relationship('BodyDAO', uselist=False, foreign_keys=[root_id])
+
+    __mapper_args__ = {
+        'polymorphic_identity': 'RootedViewDAO',
+        'inherit_condition': id == ViewDAO.id,
+    }
+
+class FurnitureDAO(ViewDAO, DataAccessObject[semantic_world.views.views.Furniture]):
+    __tablename__ = 'FurnitureDAO'
+
+    id: Mapped[int] = mapped_column(ForeignKey(ViewDAO.id), primary_key=True)
+
+
+
+
+
+    __mapper_args__ = {
+        'polymorphic_identity': 'FurnitureDAO',
+        'inherit_condition': id == ViewDAO.id,
+    }
+
+class EnvironmentViewDAO(ViewDAO, DataAccessObject[semantic_world.world_entity.EnvironmentView]):
+    __tablename__ = 'EnvironmentViewDAO'
+
+    id: Mapped[int] = mapped_column(ForeignKey(ViewDAO.id), primary_key=True)
+
+
+
+
+
+    __mapper_args__ = {
+        'polymorphic_identity': 'EnvironmentViewDAO',
+        'inherit_condition': id == ViewDAO.id,
+    }
+
+class HandleDAO(ViewDAO, DataAccessObject[semantic_world.views.views.Handle]):
+    __tablename__ = 'HandleDAO'
+
+    id: Mapped[int] = mapped_column(ForeignKey(ViewDAO.id), primary_key=True)
+
+
+
+    body_id: Mapped[int] = mapped_column(ForeignKey('BodyDAO.id'), nullable=False)
+
+    body: Mapped[BodyDAO] = relationship('BodyDAO', uselist=False, foreign_keys=[body_id])
+
+    __mapper_args__ = {
+        'polymorphic_identity': 'HandleDAO',
+        'inherit_condition': id == ViewDAO.id,
+    }
+
+class FixedConnectionDAO(ConnectionDAO, DataAccessObject[semantic_world.connections.FixedConnection]):
+    __tablename__ = 'FixedConnectionDAO'
+
+    id: Mapped[int] = mapped_column(ForeignKey(ConnectionDAO.id), primary_key=True)
+
+
+
+
+
+    __mapper_args__ = {
+        'polymorphic_identity': 'FixedConnectionDAO',
+        'inherit_condition': id == ConnectionDAO.id,
+    }
+
+class PassiveConnectionDAO(ConnectionDAO, DataAccessObject[semantic_world.connections.PassiveConnection]):
+    __tablename__ = 'PassiveConnectionDAO'
+
+    id: Mapped[int] = mapped_column(ForeignKey(ConnectionDAO.id), primary_key=True)
+
+
+
+
+    passive_dofs: Mapped[List[DegreeOfFreedomDAO]] = relationship('DegreeOfFreedomDAO', foreign_keys='[DegreeOfFreedomDAO.passiveconnectiondao_passive_dofs_id]')
+
+    __mapper_args__ = {
+        'polymorphic_identity': 'PassiveConnectionDAO',
+        'inherit_condition': id == ConnectionDAO.id,
+    }
+
 class ActiveConnectionDAO(ConnectionDAO, DataAccessObject[semantic_world.connections.ActiveConnection]):
     __tablename__ = 'ActiveConnectionDAO'
 
     id: Mapped[int] = mapped_column(ForeignKey(ConnectionDAO.id), primary_key=True)
-=======
+
+
+
+
+    active_dofs: Mapped[List[DegreeOfFreedomDAO]] = relationship('DegreeOfFreedomDAO', foreign_keys='[DegreeOfFreedomDAO.activeconnectiondao_active_dofs_id]')
+
+    __mapper_args__ = {
+        'polymorphic_identity': 'ActiveConnectionDAO',
+        'inherit_condition': id == ConnectionDAO.id,
+    }
+
 class CylinderDAO(PrimitiveDAO, DataAccessObject[semantic_world.geometry.Cylinder]):
     __tablename__ = 'CylinderDAO'
 
     id: Mapped[int] = mapped_column(ForeignKey(PrimitiveDAO.id), primary_key=True)
->>>>>>> f159d667
 
     width: Mapped[float]
     height: Mapped[float]
@@ -446,42 +516,6 @@
 
     origin_id: Mapped[int] = mapped_column(ForeignKey('TransformationMatrixMappingDAO.id'), nullable=False)
 
-<<<<<<< HEAD
-    active_dofs: Mapped[List[DegreeOfFreedomDAO]] = relationship('DegreeOfFreedomDAO', foreign_keys='[DegreeOfFreedomDAO.activeconnectiondao_active_dofs_id]')
-
-    __mapper_args__ = {
-        'polymorphic_identity': 'ActiveConnectionDAO',
-        'inherit_condition': id == ConnectionDAO.id,
-    }
-
-class FixedConnectionDAO(ConnectionDAO, DataAccessObject[semantic_world.connections.FixedConnection]):
-    __tablename__ = 'FixedConnectionDAO'
-
-    id: Mapped[int] = mapped_column(ForeignKey(ConnectionDAO.id), primary_key=True)
-
-
-
-
-
-    __mapper_args__ = {
-        'polymorphic_identity': 'FixedConnectionDAO',
-        'inherit_condition': id == ConnectionDAO.id,
-    }
-
-class PassiveConnectionDAO(ConnectionDAO, DataAccessObject[semantic_world.connections.PassiveConnection]):
-    __tablename__ = 'PassiveConnectionDAO'
-
-    id: Mapped[int] = mapped_column(ForeignKey(ConnectionDAO.id), primary_key=True)
-
-
-
-
-    passive_dofs: Mapped[List[DegreeOfFreedomDAO]] = relationship('DegreeOfFreedomDAO', foreign_keys='[DegreeOfFreedomDAO.passiveconnectiondao_passive_dofs_id]')
-
-    __mapper_args__ = {
-        'polymorphic_identity': 'PassiveConnectionDAO',
-        'inherit_condition': id == ConnectionDAO.id,
-=======
     origin: Mapped[TransformationMatrixMappingDAO] = relationship('TransformationMatrixMappingDAO', uselist=False, foreign_keys=[origin_id])
 
     __mapper_args__ = {
@@ -489,6 +523,23 @@
         'inherit_condition': id == PrimitiveDAO.id,
     }
 
+class SphereDAO(PrimitiveDAO, DataAccessObject[semantic_world.geometry.Sphere]):
+    __tablename__ = 'SphereDAO'
+
+    id: Mapped[int] = mapped_column(ForeignKey(PrimitiveDAO.id), primary_key=True)
+
+    radius: Mapped[float]
+
+
+    origin_id: Mapped[int] = mapped_column(ForeignKey('TransformationMatrixMappingDAO.id'), nullable=False)
+
+    origin: Mapped[TransformationMatrixMappingDAO] = relationship('TransformationMatrixMappingDAO', uselist=False, foreign_keys=[origin_id])
+
+    __mapper_args__ = {
+        'polymorphic_identity': 'SphereDAO',
+        'inherit_condition': id == PrimitiveDAO.id,
+    }
+
 class BoxDAO(PrimitiveDAO, DataAccessObject[semantic_world.geometry.Box]):
     __tablename__ = 'BoxDAO'
 
@@ -507,264 +558,142 @@
         'inherit_condition': id == PrimitiveDAO.id,
     }
 
-class SphereDAO(PrimitiveDAO, DataAccessObject[semantic_world.geometry.Sphere]):
-    __tablename__ = 'SphereDAO'
-
-    id: Mapped[int] = mapped_column(ForeignKey(PrimitiveDAO.id), primary_key=True)
-
-    radius: Mapped[float]
-
-
-    origin_id: Mapped[int] = mapped_column(ForeignKey('TransformationMatrixMappingDAO.id'), nullable=False)
-
-    origin: Mapped[TransformationMatrixMappingDAO] = relationship('TransformationMatrixMappingDAO', uselist=False, foreign_keys=[origin_id])
-
-    __mapper_args__ = {
-        'polymorphic_identity': 'SphereDAO',
-        'inherit_condition': id == PrimitiveDAO.id,
->>>>>>> f159d667
-    }
-
-class FridgeDAO(ViewDAO, DataAccessObject[semantic_world.views.views.Fridge]):
-    __tablename__ = 'FridgeDAO'
-
-    id: Mapped[int] = mapped_column(ForeignKey(ViewDAO.id), primary_key=True)
+class DoorDAO(ComponentsDAO, DataAccessObject[semantic_world.views.views.Door]):
+    __tablename__ = 'DoorDAO'
+
+    id: Mapped[int] = mapped_column(ForeignKey(ComponentsDAO.id), primary_key=True)
 
 
 
     body_id: Mapped[int] = mapped_column(ForeignKey('BodyDAO.id'), nullable=False)
+    handle_id: Mapped[int] = mapped_column(ForeignKey('HandleDAO.id'), nullable=False)
+    wardrobedao_doors_id: Mapped[Optional[int]] = mapped_column(ForeignKey('WardrobeDAO.id'))
 
     body: Mapped[BodyDAO] = relationship('BodyDAO', uselist=False, foreign_keys=[body_id])
-
-    __mapper_args__ = {
-        'polymorphic_identity': 'FridgeDAO',
-        'inherit_condition': id == ViewDAO.id,
-    }
-
-<<<<<<< HEAD
-class EnvironmentViewDAO(ViewDAO, DataAccessObject[semantic_world.world_entity.EnvironmentView]):
-    __tablename__ = 'EnvironmentViewDAO'
-=======
-class ComponentsDAO(ViewDAO, DataAccessObject[semantic_world.views.views.Components]):
-    __tablename__ = 'ComponentsDAO'
->>>>>>> f159d667
-
-    id: Mapped[int] = mapped_column(ForeignKey(ViewDAO.id), primary_key=True)
-
-
-
-
-
-    __mapper_args__ = {
-<<<<<<< HEAD
-        'polymorphic_identity': 'EnvironmentViewDAO',
-=======
-        'polymorphic_identity': 'ComponentsDAO',
->>>>>>> f159d667
-        'inherit_condition': id == ViewDAO.id,
-    }
-
-class MultiBodyViewDAO(ViewDAO, DataAccessObject[semantic_world.views.views.MultiBodyView]):
-    __tablename__ = 'MultiBodyViewDAO'
-
-    id: Mapped[int] = mapped_column(ForeignKey(ViewDAO.id), primary_key=True)
-
-
-
-
-    bodies: Mapped[List[BodyDAO]] = relationship('BodyDAO', foreign_keys='[BodyDAO.multibodyviewdao_bodies_id]')
-    views: Mapped[List[ViewDAO]] = relationship('ViewDAO', foreign_keys='[ViewDAO.multibodyviewdao_views_id]')
-
-    __mapper_args__ = {
-        'polymorphic_identity': 'MultiBodyViewDAO',
-        'inherit_condition': id == ViewDAO.id,
-    }
-
-<<<<<<< HEAD
-class ComponentsDAO(ViewDAO, DataAccessObject[semantic_world.views.views.Components]):
-    __tablename__ = 'ComponentsDAO'
-=======
-class FurnitureDAO(ViewDAO, DataAccessObject[semantic_world.views.views.Furniture]):
-    __tablename__ = 'FurnitureDAO'
->>>>>>> f159d667
-
-    id: Mapped[int] = mapped_column(ForeignKey(ViewDAO.id), primary_key=True)
-
-
-
-
-
-    __mapper_args__ = {
-<<<<<<< HEAD
-        'polymorphic_identity': 'ComponentsDAO',
-        'inherit_condition': id == ViewDAO.id,
-    }
-
-class FurnitureDAO(ViewDAO, DataAccessObject[semantic_world.views.views.Furniture]):
-    __tablename__ = 'FurnitureDAO'
-=======
-        'polymorphic_identity': 'FurnitureDAO',
-        'inherit_condition': id == ViewDAO.id,
-    }
-
-class RootedViewDAO(ViewDAO, DataAccessObject[semantic_world.world_entity.RootedView]):
-    __tablename__ = 'RootedViewDAO'
->>>>>>> f159d667
-
-    id: Mapped[int] = mapped_column(ForeignKey(ViewDAO.id), primary_key=True)
-
-
-
-    root_id: Mapped[int] = mapped_column(ForeignKey('BodyDAO.id'), nullable=False)
-
-    root: Mapped[BodyDAO] = relationship('BodyDAO', uselist=False, foreign_keys=[root_id])
-
-    __mapper_args__ = {
-<<<<<<< HEAD
-        'polymorphic_identity': 'FurnitureDAO',
-        'inherit_condition': id == ViewDAO.id,
-    }
-
-class HandleDAO(ViewDAO, DataAccessObject[semantic_world.views.views.Handle]):
-    __tablename__ = 'HandleDAO'
-=======
-        'polymorphic_identity': 'RootedViewDAO',
-        'inherit_condition': id == ViewDAO.id,
-    }
-
-class EnvironmentViewDAO(ViewDAO, DataAccessObject[semantic_world.world_entity.EnvironmentView]):
-    __tablename__ = 'EnvironmentViewDAO'
->>>>>>> f159d667
-
-    id: Mapped[int] = mapped_column(ForeignKey(ViewDAO.id), primary_key=True)
-
-
-
-    body_id: Mapped[int] = mapped_column(ForeignKey('BodyDAO.id'), nullable=False)
-
-<<<<<<< HEAD
-    body: Mapped[BodyDAO] = relationship('BodyDAO', uselist=False, foreign_keys=[body_id])
-
-    __mapper_args__ = {
-        'polymorphic_identity': 'HandleDAO',
-=======
-
-    __mapper_args__ = {
-        'polymorphic_identity': 'EnvironmentViewDAO',
->>>>>>> f159d667
-        'inherit_condition': id == ViewDAO.id,
-    }
-
-class ContainerDAO(ViewDAO, DataAccessObject[semantic_world.views.views.Container]):
-    __tablename__ = 'ContainerDAO'
-
-    id: Mapped[int] = mapped_column(ForeignKey(ViewDAO.id), primary_key=True)
-
-
-
-    body_id: Mapped[int] = mapped_column(ForeignKey('BodyDAO.id'), nullable=False)
-
-    body: Mapped[BodyDAO] = relationship('BodyDAO', uselist=False, foreign_keys=[body_id])
-
-    __mapper_args__ = {
-        'polymorphic_identity': 'ContainerDAO',
-        'inherit_condition': id == ViewDAO.id,
-    }
-
-<<<<<<< HEAD
-class RootedViewDAO(ViewDAO, DataAccessObject[semantic_world.world_entity.RootedView]):
-    __tablename__ = 'RootedViewDAO'
-
-    id: Mapped[int] = mapped_column(ForeignKey(ViewDAO.id), primary_key=True)
-
-
-
-    root_id: Mapped[int] = mapped_column(ForeignKey('BodyDAO.id'), nullable=False)
-
-    root: Mapped[BodyDAO] = relationship('BodyDAO', uselist=False, foreign_keys=[root_id])
-
-    __mapper_args__ = {
-        'polymorphic_identity': 'RootedViewDAO',
-        'inherit_condition': id == ViewDAO.id,
-=======
-class PassiveConnectionDAO(ConnectionDAO, DataAccessObject[semantic_world.connections.PassiveConnection]):
-    __tablename__ = 'PassiveConnectionDAO'
-
-    id: Mapped[int] = mapped_column(ForeignKey(ConnectionDAO.id), primary_key=True)
-
-
-
-
-    passive_dofs: Mapped[List[DegreeOfFreedomDAO]] = relationship('DegreeOfFreedomDAO', foreign_keys='[DegreeOfFreedomDAO.passiveconnectiondao_passive_dofs_id]')
-
-    __mapper_args__ = {
-        'polymorphic_identity': 'PassiveConnectionDAO',
-        'inherit_condition': id == ConnectionDAO.id,
->>>>>>> f159d667
-    }
-
-class ActiveConnectionDAO(ConnectionDAO, DataAccessObject[semantic_world.connections.ActiveConnection]):
-    __tablename__ = 'ActiveConnectionDAO'
-
-    id: Mapped[int] = mapped_column(ForeignKey(ConnectionDAO.id), primary_key=True)
-
-
-
-
-    active_dofs: Mapped[List[DegreeOfFreedomDAO]] = relationship('DegreeOfFreedomDAO', foreign_keys='[DegreeOfFreedomDAO.activeconnectiondao_active_dofs_id]')
-
-    __mapper_args__ = {
-        'polymorphic_identity': 'ActiveConnectionDAO',
-        'inherit_condition': id == ConnectionDAO.id,
-    }
-
-class FixedConnectionDAO(ConnectionDAO, DataAccessObject[semantic_world.connections.FixedConnection]):
-    __tablename__ = 'FixedConnectionDAO'
-
-    id: Mapped[int] = mapped_column(ForeignKey(ConnectionDAO.id), primary_key=True)
-
-
-
-
-
-    __mapper_args__ = {
-        'polymorphic_identity': 'FixedConnectionDAO',
-        'inherit_condition': id == ConnectionDAO.id,
-    }
-
-class BoxDAO(PrimitiveDAO, DataAccessObject[semantic_world.geometry.Box]):
-    __tablename__ = 'BoxDAO'
-
-    id: Mapped[int] = mapped_column(ForeignKey(PrimitiveDAO.id), primary_key=True)
-
-
-
-    origin_id: Mapped[int] = mapped_column(ForeignKey('TransformationMatrixMappingDAO.id'), nullable=False)
-    scale_id: Mapped[int] = mapped_column(ForeignKey('ScaleDAO.id'), nullable=False)
-
-    origin: Mapped[TransformationMatrixMappingDAO] = relationship('TransformationMatrixMappingDAO', uselist=False, foreign_keys=[origin_id])
-    scale: Mapped[ScaleDAO] = relationship('ScaleDAO', uselist=False, foreign_keys=[scale_id])
-
-    __mapper_args__ = {
-        'polymorphic_identity': 'BoxDAO',
-        'inherit_condition': id == PrimitiveDAO.id,
-    }
-
-class SphereDAO(PrimitiveDAO, DataAccessObject[semantic_world.geometry.Sphere]):
-    __tablename__ = 'SphereDAO'
-
-    id: Mapped[int] = mapped_column(ForeignKey(PrimitiveDAO.id), primary_key=True)
-
-    radius: Mapped[float]
-
-
-    origin_id: Mapped[int] = mapped_column(ForeignKey('TransformationMatrixMappingDAO.id'), nullable=False)
-
-    origin: Mapped[TransformationMatrixMappingDAO] = relationship('TransformationMatrixMappingDAO', uselist=False, foreign_keys=[origin_id])
-
-    __mapper_args__ = {
-        'polymorphic_identity': 'SphereDAO',
-        'inherit_condition': id == PrimitiveDAO.id,
+    handle: Mapped[HandleDAO] = relationship('HandleDAO', uselist=False, foreign_keys=[handle_id])
+
+    __mapper_args__ = {
+        'polymorphic_identity': 'DoorDAO',
+        'inherit_condition': id == ComponentsDAO.id,
+    }
+
+class DrawerDAO(ComponentsDAO, DataAccessObject[semantic_world.views.views.Drawer]):
+    __tablename__ = 'DrawerDAO'
+
+    id: Mapped[int] = mapped_column(ForeignKey(ComponentsDAO.id), primary_key=True)
+
+
+
+    container_id: Mapped[int] = mapped_column(ForeignKey('ContainerDAO.id'), nullable=False)
+    handle_id: Mapped[int] = mapped_column(ForeignKey('HandleDAO.id'), nullable=False)
+    cabinetdao_drawers_id: Mapped[Optional[int]] = mapped_column(ForeignKey('CabinetDAO.id'))
+
+    container: Mapped[ContainerDAO] = relationship('ContainerDAO', uselist=False, foreign_keys=[container_id])
+    handle: Mapped[HandleDAO] = relationship('HandleDAO', uselist=False, foreign_keys=[handle_id])
+
+    __mapper_args__ = {
+        'polymorphic_identity': 'DrawerDAO',
+        'inherit_condition': id == ComponentsDAO.id,
+    }
+
+class CupboardDAO(FurnitureDAO, DataAccessObject[semantic_world.views.views.Cupboard]):
+    __tablename__ = 'CupboardDAO'
+
+    id: Mapped[int] = mapped_column(ForeignKey(FurnitureDAO.id), primary_key=True)
+
+
+
+
+
+    __mapper_args__ = {
+        'polymorphic_identity': 'CupboardDAO',
+        'inherit_condition': id == FurnitureDAO.id,
+    }
+
+class Connection6DoFDAO(PassiveConnectionDAO, DataAccessObject[semantic_world.connections.Connection6DoF]):
+    __tablename__ = 'Connection6DoFDAO'
+
+    id: Mapped[int] = mapped_column(ForeignKey(PassiveConnectionDAO.id), primary_key=True)
+
+
+
+    parent_id: Mapped[int] = mapped_column(ForeignKey('BodyDAO.id'), nullable=False)
+    child_id: Mapped[int] = mapped_column(ForeignKey('BodyDAO.id'), nullable=False)
+    origin_expression_id: Mapped[int] = mapped_column(ForeignKey('TransformationMatrixMappingDAO.id'), nullable=False)
+    x_id: Mapped[int] = mapped_column(ForeignKey('DegreeOfFreedomDAO.id'), nullable=False)
+    y_id: Mapped[int] = mapped_column(ForeignKey('DegreeOfFreedomDAO.id'), nullable=False)
+    z_id: Mapped[int] = mapped_column(ForeignKey('DegreeOfFreedomDAO.id'), nullable=False)
+    qx_id: Mapped[int] = mapped_column(ForeignKey('DegreeOfFreedomDAO.id'), nullable=False)
+    qy_id: Mapped[int] = mapped_column(ForeignKey('DegreeOfFreedomDAO.id'), nullable=False)
+    qz_id: Mapped[int] = mapped_column(ForeignKey('DegreeOfFreedomDAO.id'), nullable=False)
+    qw_id: Mapped[int] = mapped_column(ForeignKey('DegreeOfFreedomDAO.id'), nullable=False)
+
+    parent: Mapped[BodyDAO] = relationship('BodyDAO', uselist=False, foreign_keys=[parent_id])
+    child: Mapped[BodyDAO] = relationship('BodyDAO', uselist=False, foreign_keys=[child_id])
+    origin_expression: Mapped[TransformationMatrixMappingDAO] = relationship('TransformationMatrixMappingDAO', uselist=False, foreign_keys=[origin_expression_id])
+    x: Mapped[DegreeOfFreedomDAO] = relationship('DegreeOfFreedomDAO', uselist=False, foreign_keys=[x_id])
+    y: Mapped[DegreeOfFreedomDAO] = relationship('DegreeOfFreedomDAO', uselist=False, foreign_keys=[y_id])
+    z: Mapped[DegreeOfFreedomDAO] = relationship('DegreeOfFreedomDAO', uselist=False, foreign_keys=[z_id])
+    qx: Mapped[DegreeOfFreedomDAO] = relationship('DegreeOfFreedomDAO', uselist=False, foreign_keys=[qx_id])
+    qy: Mapped[DegreeOfFreedomDAO] = relationship('DegreeOfFreedomDAO', uselist=False, foreign_keys=[qy_id])
+    qz: Mapped[DegreeOfFreedomDAO] = relationship('DegreeOfFreedomDAO', uselist=False, foreign_keys=[qz_id])
+    qw: Mapped[DegreeOfFreedomDAO] = relationship('DegreeOfFreedomDAO', uselist=False, foreign_keys=[qw_id])
+
+    __mapper_args__ = {
+        'polymorphic_identity': 'Connection6DoFDAO',
+        'inherit_condition': id == PassiveConnectionDAO.id,
+    }
+
+class PrismaticConnectionDAO(ActiveConnectionDAO, DataAccessObject[semantic_world.connections.PrismaticConnection]):
+    __tablename__ = 'PrismaticConnectionDAO'
+
+    id: Mapped[int] = mapped_column(ForeignKey(ActiveConnectionDAO.id), primary_key=True)
+
+    multiplier: Mapped[float]
+    offset: Mapped[float]
+
+
+    parent_id: Mapped[int] = mapped_column(ForeignKey('BodyDAO.id'), nullable=False)
+    child_id: Mapped[int] = mapped_column(ForeignKey('BodyDAO.id'), nullable=False)
+    origin_expression_id: Mapped[int] = mapped_column(ForeignKey('TransformationMatrixMappingDAO.id'), nullable=False)
+    axis_id: Mapped[int] = mapped_column(ForeignKey('UnitVectorDAO.id'), nullable=False)
+    dof_id: Mapped[int] = mapped_column(ForeignKey('DegreeOfFreedomDAO.id'), nullable=False)
+
+    parent: Mapped[BodyDAO] = relationship('BodyDAO', uselist=False, foreign_keys=[parent_id])
+    child: Mapped[BodyDAO] = relationship('BodyDAO', uselist=False, foreign_keys=[child_id])
+    origin_expression: Mapped[TransformationMatrixMappingDAO] = relationship('TransformationMatrixMappingDAO', uselist=False, foreign_keys=[origin_expression_id])
+    axis: Mapped[UnitVectorDAO] = relationship('UnitVectorDAO', uselist=False, foreign_keys=[axis_id])
+    dof: Mapped[DegreeOfFreedomDAO] = relationship('DegreeOfFreedomDAO', uselist=False, foreign_keys=[dof_id])
+
+    __mapper_args__ = {
+        'polymorphic_identity': 'PrismaticConnectionDAO',
+        'inherit_condition': id == ActiveConnectionDAO.id,
+    }
+
+class RevoluteConnectionDAO(ActiveConnectionDAO, DataAccessObject[semantic_world.connections.RevoluteConnection]):
+    __tablename__ = 'RevoluteConnectionDAO'
+
+    id: Mapped[int] = mapped_column(ForeignKey(ActiveConnectionDAO.id), primary_key=True)
+
+    multiplier: Mapped[float]
+    offset: Mapped[float]
+
+
+    parent_id: Mapped[int] = mapped_column(ForeignKey('BodyDAO.id'), nullable=False)
+    child_id: Mapped[int] = mapped_column(ForeignKey('BodyDAO.id'), nullable=False)
+    origin_expression_id: Mapped[int] = mapped_column(ForeignKey('TransformationMatrixMappingDAO.id'), nullable=False)
+    axis_id: Mapped[int] = mapped_column(ForeignKey('UnitVectorDAO.id'), nullable=False)
+    dof_id: Mapped[int] = mapped_column(ForeignKey('DegreeOfFreedomDAO.id'), nullable=False)
+
+    parent: Mapped[BodyDAO] = relationship('BodyDAO', uselist=False, foreign_keys=[parent_id])
+    child: Mapped[BodyDAO] = relationship('BodyDAO', uselist=False, foreign_keys=[child_id])
+    origin_expression: Mapped[TransformationMatrixMappingDAO] = relationship('TransformationMatrixMappingDAO', uselist=False, foreign_keys=[origin_expression_id])
+    axis: Mapped[UnitVectorDAO] = relationship('UnitVectorDAO', uselist=False, foreign_keys=[axis_id])
+    dof: Mapped[DegreeOfFreedomDAO] = relationship('DegreeOfFreedomDAO', uselist=False, foreign_keys=[dof_id])
+
+    __mapper_args__ = {
+        'polymorphic_identity': 'RevoluteConnectionDAO',
+        'inherit_condition': id == ActiveConnectionDAO.id,
     }
 
 class OmniDriveDAO(ActiveConnectionDAO, DataAccessObject[semantic_world.connections.OmniDrive]):
@@ -806,188 +735,21 @@
         'inherit_condition': id == ActiveConnectionDAO.id,
     }
 
-<<<<<<< HEAD
-class PrismaticConnectionDAO(ActiveConnectionDAO, DataAccessObject[semantic_world.connections.PrismaticConnection]):
-    __tablename__ = 'PrismaticConnectionDAO'
-=======
-class OmniDriveDAO(ActiveConnectionDAO, DataAccessObject[semantic_world.connections.OmniDrive]):
-    __tablename__ = 'OmniDriveDAO'
->>>>>>> f159d667
-
-    id: Mapped[int] = mapped_column(ForeignKey(ActiveConnectionDAO.id), primary_key=True)
-
-    translation_velocity_limits: Mapped[float]
-    rotation_velocity_limits: Mapped[float]
-
-
-    parent_id: Mapped[int] = mapped_column(ForeignKey('BodyDAO.id'), nullable=False)
-    child_id: Mapped[int] = mapped_column(ForeignKey('BodyDAO.id'), nullable=False)
-    origin_expression_id: Mapped[int] = mapped_column(ForeignKey('TransformationMatrixMappingDAO.id'), nullable=False)
-    x_id: Mapped[int] = mapped_column(ForeignKey('DegreeOfFreedomDAO.id'), nullable=False)
-    y_id: Mapped[int] = mapped_column(ForeignKey('DegreeOfFreedomDAO.id'), nullable=False)
-    z_id: Mapped[int] = mapped_column(ForeignKey('DegreeOfFreedomDAO.id'), nullable=False)
-    roll_id: Mapped[int] = mapped_column(ForeignKey('DegreeOfFreedomDAO.id'), nullable=False)
-    pitch_id: Mapped[int] = mapped_column(ForeignKey('DegreeOfFreedomDAO.id'), nullable=False)
-    yaw_id: Mapped[int] = mapped_column(ForeignKey('DegreeOfFreedomDAO.id'), nullable=False)
-    x_vel_id: Mapped[int] = mapped_column(ForeignKey('DegreeOfFreedomDAO.id'), nullable=False)
-    y_vel_id: Mapped[int] = mapped_column(ForeignKey('DegreeOfFreedomDAO.id'), nullable=False)
-
-    parent: Mapped[BodyDAO] = relationship('BodyDAO', uselist=False, foreign_keys=[parent_id])
-    child: Mapped[BodyDAO] = relationship('BodyDAO', uselist=False, foreign_keys=[child_id])
-    origin_expression: Mapped[TransformationMatrixMappingDAO] = relationship('TransformationMatrixMappingDAO', uselist=False, foreign_keys=[origin_expression_id])
-    passive_dofs: Mapped[List[DegreeOfFreedomDAO]] = relationship('DegreeOfFreedomDAO', foreign_keys='[DegreeOfFreedomDAO.omnidrivedao_passive_dofs_id]')
-    x: Mapped[DegreeOfFreedomDAO] = relationship('DegreeOfFreedomDAO', uselist=False, foreign_keys=[x_id])
-    y: Mapped[DegreeOfFreedomDAO] = relationship('DegreeOfFreedomDAO', uselist=False, foreign_keys=[y_id])
-    z: Mapped[DegreeOfFreedomDAO] = relationship('DegreeOfFreedomDAO', uselist=False, foreign_keys=[z_id])
-    roll: Mapped[DegreeOfFreedomDAO] = relationship('DegreeOfFreedomDAO', uselist=False, foreign_keys=[roll_id])
-    pitch: Mapped[DegreeOfFreedomDAO] = relationship('DegreeOfFreedomDAO', uselist=False, foreign_keys=[pitch_id])
-    yaw: Mapped[DegreeOfFreedomDAO] = relationship('DegreeOfFreedomDAO', uselist=False, foreign_keys=[yaw_id])
-    x_vel: Mapped[DegreeOfFreedomDAO] = relationship('DegreeOfFreedomDAO', uselist=False, foreign_keys=[x_vel_id])
-    y_vel: Mapped[DegreeOfFreedomDAO] = relationship('DegreeOfFreedomDAO', uselist=False, foreign_keys=[y_vel_id])
-
-    __mapper_args__ = {
-<<<<<<< HEAD
-        'polymorphic_identity': 'PrismaticConnectionDAO',
-=======
-        'polymorphic_identity': 'OmniDriveDAO',
->>>>>>> f159d667
-        'inherit_condition': id == ActiveConnectionDAO.id,
-    }
-
-class RevoluteConnectionDAO(ActiveConnectionDAO, DataAccessObject[semantic_world.connections.RevoluteConnection]):
-    __tablename__ = 'RevoluteConnectionDAO'
-
-    id: Mapped[int] = mapped_column(ForeignKey(ActiveConnectionDAO.id), primary_key=True)
-
-    multiplier: Mapped[float]
-    offset: Mapped[float]
-
-
-    parent_id: Mapped[int] = mapped_column(ForeignKey('BodyDAO.id'), nullable=False)
-    child_id: Mapped[int] = mapped_column(ForeignKey('BodyDAO.id'), nullable=False)
-    origin_expression_id: Mapped[int] = mapped_column(ForeignKey('TransformationMatrixMappingDAO.id'), nullable=False)
-    axis_id: Mapped[int] = mapped_column(ForeignKey('UnitVectorDAO.id'), nullable=False)
-    dof_id: Mapped[int] = mapped_column(ForeignKey('DegreeOfFreedomDAO.id'), nullable=False)
-
-    parent: Mapped[BodyDAO] = relationship('BodyDAO', uselist=False, foreign_keys=[parent_id])
-    child: Mapped[BodyDAO] = relationship('BodyDAO', uselist=False, foreign_keys=[child_id])
-    origin_expression: Mapped[TransformationMatrixMappingDAO] = relationship('TransformationMatrixMappingDAO', uselist=False, foreign_keys=[origin_expression_id])
-    axis: Mapped[UnitVectorDAO] = relationship('UnitVectorDAO', uselist=False, foreign_keys=[axis_id])
-    dof: Mapped[DegreeOfFreedomDAO] = relationship('DegreeOfFreedomDAO', uselist=False, foreign_keys=[dof_id])
-
-    __mapper_args__ = {
-        'polymorphic_identity': 'RevoluteConnectionDAO',
-        'inherit_condition': id == ActiveConnectionDAO.id,
-    }
-
-<<<<<<< HEAD
-class Connection6DoFDAO(PassiveConnectionDAO, DataAccessObject[semantic_world.connections.Connection6DoF]):
-    __tablename__ = 'Connection6DoFDAO'
-=======
-class PrismaticConnectionDAO(ActiveConnectionDAO, DataAccessObject[semantic_world.connections.PrismaticConnection]):
-    __tablename__ = 'PrismaticConnectionDAO'
->>>>>>> f159d667
-
-    id: Mapped[int] = mapped_column(ForeignKey(PassiveConnectionDAO.id), primary_key=True)
-
-<<<<<<< HEAD
-=======
-    multiplier: Mapped[float]
-    offset: Mapped[float]
->>>>>>> f159d667
-
-
-    parent_id: Mapped[int] = mapped_column(ForeignKey('BodyDAO.id'), nullable=False)
-    child_id: Mapped[int] = mapped_column(ForeignKey('BodyDAO.id'), nullable=False)
-    origin_expression_id: Mapped[int] = mapped_column(ForeignKey('TransformationMatrixMappingDAO.id'), nullable=False)
-<<<<<<< HEAD
-    x_id: Mapped[int] = mapped_column(ForeignKey('DegreeOfFreedomDAO.id'), nullable=False)
-    y_id: Mapped[int] = mapped_column(ForeignKey('DegreeOfFreedomDAO.id'), nullable=False)
-    z_id: Mapped[int] = mapped_column(ForeignKey('DegreeOfFreedomDAO.id'), nullable=False)
-    qx_id: Mapped[int] = mapped_column(ForeignKey('DegreeOfFreedomDAO.id'), nullable=False)
-    qy_id: Mapped[int] = mapped_column(ForeignKey('DegreeOfFreedomDAO.id'), nullable=False)
-    qz_id: Mapped[int] = mapped_column(ForeignKey('DegreeOfFreedomDAO.id'), nullable=False)
-    qw_id: Mapped[int] = mapped_column(ForeignKey('DegreeOfFreedomDAO.id'), nullable=False)
-=======
-    axis_id: Mapped[int] = mapped_column(ForeignKey('UnitVectorDAO.id'), nullable=False)
-    dof_id: Mapped[int] = mapped_column(ForeignKey('DegreeOfFreedomDAO.id'), nullable=False)
->>>>>>> f159d667
-
-    parent: Mapped[BodyDAO] = relationship('BodyDAO', uselist=False, foreign_keys=[parent_id])
-    child: Mapped[BodyDAO] = relationship('BodyDAO', uselist=False, foreign_keys=[child_id])
-    origin_expression: Mapped[TransformationMatrixMappingDAO] = relationship('TransformationMatrixMappingDAO', uselist=False, foreign_keys=[origin_expression_id])
-<<<<<<< HEAD
-    x: Mapped[DegreeOfFreedomDAO] = relationship('DegreeOfFreedomDAO', uselist=False, foreign_keys=[x_id])
-    y: Mapped[DegreeOfFreedomDAO] = relationship('DegreeOfFreedomDAO', uselist=False, foreign_keys=[y_id])
-    z: Mapped[DegreeOfFreedomDAO] = relationship('DegreeOfFreedomDAO', uselist=False, foreign_keys=[z_id])
-    qx: Mapped[DegreeOfFreedomDAO] = relationship('DegreeOfFreedomDAO', uselist=False, foreign_keys=[qx_id])
-    qy: Mapped[DegreeOfFreedomDAO] = relationship('DegreeOfFreedomDAO', uselist=False, foreign_keys=[qy_id])
-    qz: Mapped[DegreeOfFreedomDAO] = relationship('DegreeOfFreedomDAO', uselist=False, foreign_keys=[qz_id])
-    qw: Mapped[DegreeOfFreedomDAO] = relationship('DegreeOfFreedomDAO', uselist=False, foreign_keys=[qw_id])
-
-    __mapper_args__ = {
-        'polymorphic_identity': 'Connection6DoFDAO',
-        'inherit_condition': id == PassiveConnectionDAO.id,
-=======
-    axis: Mapped[UnitVectorDAO] = relationship('UnitVectorDAO', uselist=False, foreign_keys=[axis_id])
-    dof: Mapped[DegreeOfFreedomDAO] = relationship('DegreeOfFreedomDAO', uselist=False, foreign_keys=[dof_id])
-
-    __mapper_args__ = {
-        'polymorphic_identity': 'PrismaticConnectionDAO',
-        'inherit_condition': id == ActiveConnectionDAO.id,
->>>>>>> f159d667
-    }
-
-class DoorDAO(ComponentsDAO, DataAccessObject[semantic_world.views.views.Door]):
-    __tablename__ = 'DoorDAO'
-
-    id: Mapped[int] = mapped_column(ForeignKey(ComponentsDAO.id), primary_key=True)
-
-
-
-    body_id: Mapped[int] = mapped_column(ForeignKey('BodyDAO.id'), nullable=False)
-    handle_id: Mapped[int] = mapped_column(ForeignKey('HandleDAO.id'), nullable=False)
-    wardrobedao_doors_id: Mapped[Optional[int]] = mapped_column(ForeignKey('WardrobeDAO.id'))
-
-    body: Mapped[BodyDAO] = relationship('BodyDAO', uselist=False, foreign_keys=[body_id])
-    handle: Mapped[HandleDAO] = relationship('HandleDAO', uselist=False, foreign_keys=[handle_id])
-
-    __mapper_args__ = {
-        'polymorphic_identity': 'DoorDAO',
-        'inherit_condition': id == ComponentsDAO.id,
-    }
-
-class DrawerDAO(ComponentsDAO, DataAccessObject[semantic_world.views.views.Drawer]):
-    __tablename__ = 'DrawerDAO'
-
-    id: Mapped[int] = mapped_column(ForeignKey(ComponentsDAO.id), primary_key=True)
+class CabinetDAO(CupboardDAO, DataAccessObject[semantic_world.views.views.Cabinet]):
+    __tablename__ = 'CabinetDAO'
+
+    id: Mapped[int] = mapped_column(ForeignKey(CupboardDAO.id), primary_key=True)
 
 
 
     container_id: Mapped[int] = mapped_column(ForeignKey('ContainerDAO.id'), nullable=False)
-    handle_id: Mapped[int] = mapped_column(ForeignKey('HandleDAO.id'), nullable=False)
-    cabinetdao_drawers_id: Mapped[Optional[int]] = mapped_column(ForeignKey('CabinetDAO.id'))
 
     container: Mapped[ContainerDAO] = relationship('ContainerDAO', uselist=False, foreign_keys=[container_id])
-    handle: Mapped[HandleDAO] = relationship('HandleDAO', uselist=False, foreign_keys=[handle_id])
-
-    __mapper_args__ = {
-        'polymorphic_identity': 'DrawerDAO',
-        'inherit_condition': id == ComponentsDAO.id,
-    }
-
-class CupboardDAO(FurnitureDAO, DataAccessObject[semantic_world.views.views.Cupboard]):
-    __tablename__ = 'CupboardDAO'
-
-    id: Mapped[int] = mapped_column(ForeignKey(FurnitureDAO.id), primary_key=True)
-
-
-
-
-
-    __mapper_args__ = {
-        'polymorphic_identity': 'CupboardDAO',
-        'inherit_condition': id == FurnitureDAO.id,
+    drawers: Mapped[List[DrawerDAO]] = relationship('DrawerDAO', foreign_keys='[DrawerDAO.cabinetdao_drawers_id]')
+
+    __mapper_args__ = {
+        'polymorphic_identity': 'CabinetDAO',
+        'inherit_condition': id == CupboardDAO.id,
     }
 
 class WardrobeDAO(CupboardDAO, DataAccessObject[semantic_world.views.views.Wardrobe]):
@@ -1004,20 +766,3 @@
         'polymorphic_identity': 'WardrobeDAO',
         'inherit_condition': id == CupboardDAO.id,
     }
-
-class CabinetDAO(CupboardDAO, DataAccessObject[semantic_world.views.views.Cabinet]):
-    __tablename__ = 'CabinetDAO'
-
-    id: Mapped[int] = mapped_column(ForeignKey(CupboardDAO.id), primary_key=True)
-
-
-
-    container_id: Mapped[int] = mapped_column(ForeignKey('ContainerDAO.id'), nullable=False)
-
-    container: Mapped[ContainerDAO] = relationship('ContainerDAO', uselist=False, foreign_keys=[container_id])
-    drawers: Mapped[List[DrawerDAO]] = relationship('DrawerDAO', foreign_keys='[DrawerDAO.cabinetdao_drawers_id]')
-
-    __mapper_args__ = {
-        'polymorphic_identity': 'CabinetDAO',
-        'inherit_condition': id == CupboardDAO.id,
-    }
