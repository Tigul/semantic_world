--- conflicted
+++ resolved
@@ -591,23 +591,13 @@
         if (kinematic_structure_entity._world is self and kinematic_structure_entity.index is not None):
             logger.info(f"Skipping since add kinematic_structure_entity already exists.")
             return
-<<<<<<< HEAD
-        elif (
-                kinematic_structure_entity._world is not None
-                and kinematic_structure_entity._world is not self
-        ):
-            raise AlreadyBelongsToAWorldError(
-                world=kinematic_structure_entity._world,
-                type_trying_to_add=KinematicStructureEntity,
-            )
-        elif kinematic_structure_entity.name in [ke.name for ke in self.kinematic_structure_entities]:
-            raise AttributeError("A kinematic structure entity with the name already exists in the world.")
-=======
         elif (kinematic_structure_entity._world is not None and kinematic_structure_entity._world is not self):
             raise AlreadyBelongsToAWorldError(world=kinematic_structure_entity._world,
                 type_trying_to_add=KinematicStructureEntity, )
+        elif kinematic_structure_entity.name in [ke.name for ke in self.kinematic_structure_entities]:
+            raise AttributeError("A kinematic structure entity with the name already exists in the world.")
+
         self._add_kinematic_structure_entity(kinematic_structure_entity)
->>>>>>> 263fa5f4
 
     @atomic_world_modification
     def _add_connection(self, connection: Connection):
@@ -1426,15 +1416,9 @@
             self.add_disabled_collision_pair(body_a, body_b)
 
     @property
-<<<<<<< HEAD
     def bodies_with_enabled_collision(self) -> List[Body]:
-        return list(b for b in self.bodies
-                   if b.has_collision() and b.get_collision_config and not b.get_collision_config().disabled)
-=======
-    def bodies_with_enabled_collision(self) -> Set[Body]:
-        return set(b for b in self.bodies if
+        return list(b for b in self.bodies if
                    b.has_collision() and b.get_collision_config and not b.get_collision_config().disabled)
->>>>>>> 263fa5f4
 
     @property
     def disabled_collision_pairs(self) -> Set[Tuple[Body, Body]]:
