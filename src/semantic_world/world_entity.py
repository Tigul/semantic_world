from __future__ import annotations

from collections import deque
from collections.abc import Iterable
from dataclasses import dataclass, field, fields
from functools import reduce
from typing import List, Optional, TYPE_CHECKING, Set, get_args, get_type_hints
import numpy as np
from numpy import ndarray

from .geometry import Shape, BoundingBox, BoundingBoxCollection
from dataclasses import dataclass, field
from functools import lru_cache
from typing import List, Optional, TYPE_CHECKING, Tuple

import numpy as np
from trimesh.proximity import closest_point, nearby_faces
from trimesh.sample import sample_surface
from scipy.stats import geom

from .geometry import Shape
from .prefixed_name import PrefixedName
from .spatial_types.spatial_types import TransformationMatrix, Expression, Point3
from .spatial_types import spatial_types as cas
from .spatial_types.spatial_types import TransformationMatrix, Expression
from .types import NpMatrix4x4
from .utils import IDGenerator

if TYPE_CHECKING:
    from .world import World

id_generator = IDGenerator()


@dataclass(unsafe_hash=True)
class WorldEntity:
    """
    A class representing an entity in the world.
    """

    _world: Optional[World] = field(default=None, repr=False, kw_only=True, hash=False)
    """
    The backreference to the world this entity belongs to.
    """

    _views: List[View] = field(default_factory=list, init=False, repr=False, hash=False)
    """
    The views this entity is part of.
    """

    name: PrefixedName = field(default=None, kw_only=True)
    """
    The identifier for this world entity.
    """


@dataclass
class Body(WorldEntity):
    """
    Represents a body in the world.
    A body is a semantic atom, meaning that it cannot be decomposed into meaningful smaller parts.
    """

    visual: List[Shape] = field(default_factory=list, repr=False)
    """
    List of shapes that represent the visual appearance of the link.
    The poses of the shapes are relative to the link.
    """

    collision: List[Shape] = field(default_factory=list, repr=False)
    """
    List of shapes that represent the collision geometry of the link.
    The poses of the shapes are relative to the link.
    """

    index: Optional[int] = field(default=None, init=False)
    """
    The index of the entity in `_world.kinematic_structure`.
    """

    def __post_init__(self):
        if not self.name:
            self.name = PrefixedName(f"body_{id_generator(self)}")

        if self._world is not None:
            self.index = self._world.kinematic_structure.add_node(self)

    def __hash__(self):
        return hash(self.name)

    def __eq__(self, other):
        return self.name == other.name and self._world is other._world

    def has_collision(self) -> bool:
        return len(self.collision) > 0

    def compute_closest_points_multi(self, others: list[Body], sample_size=25) -> Tuple[
        np.ndarray, np.ndarray, np.ndarray]:
        """
        Computes the closest points to each given body respectively.

        :param others: The list of bodies to compute the closest points to.
        :param sample_size: The number of samples to take from the surface of the other bodies.
        :return: A tuple containing: The points on the self body, the points on the other bodies, and the distances. All points are in the of this body.
        """

        @lru_cache(maxsize=None)
        def evaluated_geometric_distribution(n: int) -> np.ndarray:
            """
            Evaluates the geometric distribution for a given number of samples.
            :param n: The number of samples to evaluate.
            :return: An array of probabilities for each sample.
            """
            return geom.pmf(np.arange(1, n + 1), 0.5)

        query_points = []
        for other in others:
            # Calculate the closest vertex on this body to the other body
            closest_vert_id = \
                self.collision[0].mesh.kdtree.query(
                    (self._world.compute_forward_kinematics_np(self, other) @ other.collision[0].origin.to_np())[:3, 3],
                    k=1)[1]
            closest_vert = self.collision[0].mesh.vertices[closest_vert_id]

            # Compute the closest faces on the other body to the closes vertex
            faces = nearby_faces(other.collision[0].mesh,
                                 [(self._world.compute_forward_kinematics_np(other, self) @ self.collision[
                                     0].origin.to_np())[:3, 3] + closest_vert])[0]
            face_weights = np.zeros(len(other.collision[0].mesh.faces))

            # Assign weights to the faces based on a geometric distribution
            face_weights[faces] = evaluated_geometric_distribution(len(faces))

            # Sample points on the surface of the other body
            q = sample_surface(other.collision[0].mesh, sample_size, face_weight=face_weights, seed=420)[0]
            # Make 4x4 transformation matrix from points
            points = np.tile(np.eye(4, dtype=np.float32), (len(q), 1, 1))
            points[:, :3, 3] = q

            # Transform from the mesh to the other mesh
            transform = np.linalg.inv(self.collision[0].origin.to_np()) @  self._world.compute_forward_kinematics_np(self, other) @ other.collision[0].origin.to_np()
            points = points @ transform

            points = points[:, :3, 3]  # Extract the points from the transformation matrix

            query_points.extend(points)

        # Actually compute the closest points
        points, dists = closest_point(self.collision[0].mesh, query_points)[:2]
        # Find the closest points for each body out of all the sampled points
        points = np.array(points).reshape(len(others), sample_size, 3)
        dists = np.array(dists).reshape(len(others), sample_size)
        dist_min = np.min(dists, axis=1)
        points_min_self = points[np.arange(len(others)), np.argmin(dists, axis=1), :]
        points_min_other = np.array(query_points).reshape(len(others), sample_size, 3)[np.arange(len(others)),
                           np.argmin(dists, axis=1), :]
        return points_min_self, points_min_other, dist_min

    @property
    def child_bodies(self) -> List[Body]:
        """
        Returns the child bodies of this body.
        """
        return self._world.compute_child_bodies(self)

    @property
    def parent_body(self) -> Body:
        """
        Returns the parent body of this body.
        """
        return self._world.compute_parent_body(self)

    @property
    def bounding_box_collection(self) -> BoundingBoxCollection:
        """
        Return the bounding box collection of the link with the given name.
        This method computes the bounding box of the link in world coordinates by transforming the local axis-aligned
        bounding boxes of the link's geometry to world coordinates.

        Note: These bounding boxes may not be disjoint, however the random events library always makes them disjoint. If
        this is the case, and we feed he non-disjoint bounding boxes into the gcs, it may trigger unexpected behavior.

        :return: A BoundingBoxCollection containing the bounding boxes of the link's geometry in world
        """
        world = self._world
        body_transform: ndarray = world.compute_forward_kinematics_np(world.root, self)
        world_bboxes = []

        for shape in self.collision:
            shape_transform: ndarray = shape.origin.to_np()

            world_transform: ndarray = body_transform @ shape_transform
            body_pos = world_transform[:3, 3]
            body_rotation_matrix = world_transform[:3, :3]

            local_bb: BoundingBox = shape.as_bounding_box()

            # Get all 8 corners of the BB in link-local space
            corners = np.array([corner.to_np()[:3] for corner in local_bb.get_points()])  # shape (8, 3)

            # Transform each corner to world space: R * corner + T
            transformed_corners = (corners @ body_rotation_matrix.T) + body_pos

            # Compute world-space bounding box from transformed corners
            min_corner = np.min(transformed_corners, axis=0)
            max_corner = np.max(transformed_corners, axis=0)

            world_bb = BoundingBox.from_min_max(Point3.from_xyz(*min_corner), Point3.from_xyz(*max_corner))
            world_bboxes.append(world_bb)

        return BoundingBoxCollection(world_bboxes)


    @property
    def global_pose(self) -> NpMatrix4x4:
        """
        Computes the pose of the body in the world frame.
        :return: 4x4 transformation matrix.
        """
        return self._world.compute_forward_kinematics_np(self._world.root, self)

    @property
    def parent_connection(self) -> Connection:
        """
        Returns the parent connection of this body.
        """
        return self._world.compute_parent_connection(self)

    @classmethod
    def from_body(cls, body: Body):
        """
        Creates a new link from an existing link.
        """
        new_link = cls(name=body.name, visual=body.visual, collision=body.collision)
        new_link._world = body._world
        new_link.index = body.index
        return new_link


@dataclass
class View(WorldEntity):
    """
    Represents a view on a set of bodies in the world.

    This class can hold references to certain bodies that gain meaning in this context.
    """

<<<<<<< HEAD
=======
    @property
    def aggregated_bodies(self) -> Set[Body]:
        """
        Recursively traverses the view and its attributes to find all bodies contained within it.

        :return: A set of bodies that are part of this view.
        """
        bodies: Set[Body] = set()
        visited: Set[int] = set()
        stack: deque = deque([self])

        # Use a stack to traverse the view and its attributes
        while stack:
            obj = stack.pop()
            oid = id(obj)
            if oid in visited:
                continue
            visited.add(oid)

            match obj:
                # Bodies are aggregated directly
                case Body():
                    bodies.add(obj)

                # Views are traversed recursively
                case View():
                    for f in fields(obj):
                        value = getattr(obj, f.name)
                        if isinstance(value, Body):
                            bodies.add(value)
                        elif isinstance(value, View):
                            stack.append(value)
                        elif isinstance(value, (list, set)):
                            stack.extend(value)

                # Iterables are traversed
                case Iterable() if not isinstance(obj, (str, bytes, bytearray)):
                    stack.extend(obj)
        return bodies

    def as_bounding_box_collection(self) -> BoundingBoxCollection:
        """
        Returns a bounding box collection that contains the bounding boxes of all bodies in this view.
        """
        bbs = reduce(
            lambda accumulator, bb_collection: accumulator.merge(bb_collection),
            (body.bounding_box_collection for body in self.aggregated_bodies if body.has_collision())
        )
        return bbs

>>>>>>> 706e041b

@dataclass
class RootedView(View):
    """
    Represents a view that is rooted in a specific body.
    """
    root: Body = field(default_factory=Body)


@dataclass
class EnvironmentView(View):
    """
    Represents a view of the environment.
    """

@dataclass
class Connection(WorldEntity):
    """
    Represents a connection between two bodies in the world.
    """

    parent: Body
    """
    The parent body of the connection.
    """

    child: Body
    """
    The child body of the connection.
    """

    origin_expression: TransformationMatrix = field(default=None)
    """
    A symbolic expression describing the origin of the connection.
    """

    def __post_init__(self):
        if self.origin_expression is None:
            self.origin_expression = TransformationMatrix()
        self.origin_expression.reference_frame = self.parent.name
        self.origin_expression.child_frame = self.child.name
        if self.name is None:
            self.name = PrefixedName(f'{self.parent.name.name}_T_{self.child.name.name}', prefix=self.child.name.prefix)

    def __hash__(self):
        return hash((self.parent, self.child))

    def __eq__(self, other):
        return self.name == other.name

    @property
    def origin(self) -> NpMatrix4x4:
        """
        :return: The relative transform between the parent and child frame.
        """
        return self._world.compute_forward_kinematics_np(self.parent, self.child)

    # @lru_cache(maxsize=None)
    def origin_as_position_quaternion(self) -> Expression:
        position = self.origin_expression.to_position()[:3]
        orientation = self.origin_expression.to_quaternion()
        return cas.vstack([position, orientation]).T<|MERGE_RESOLUTION|>--- conflicted
+++ resolved
@@ -245,8 +245,6 @@
     This class can hold references to certain bodies that gain meaning in this context.
     """
 
-<<<<<<< HEAD
-=======
     @property
     def aggregated_bodies(self) -> Set[Body]:
         """
@@ -297,7 +295,6 @@
         )
         return bbs
 
->>>>>>> 706e041b
 
 @dataclass
 class RootedView(View):
