from __future__ import annotations

import inspect
from abc import abstractmethod
import os
from collections import deque
from collections.abc import Iterable, Mapping
from dataclasses import dataclass, field
from dataclasses import fields
from functools import reduce, lru_cache
from typing import (
    Deque,
    Type,
    TypeVar,
)
from os.path import dirname
from typing import List, Optional, TYPE_CHECKING, Tuple
from typing import Set

import numpy as np
from scipy.stats import geom
from trimesh.proximity import closest_point, nearby_faces
from trimesh.sample import sample_surface
from typing_extensions import ClassVar

from .geometry import BoundingBoxCollection, BoundingBox
from .geometry import Shape
from .prefixed_name import PrefixedName
from .spatial_types import spatial_types as cas
from .spatial_types.spatial_types import TransformationMatrix, Expression
from .types import NpMatrix4x4
from .utils import IDGenerator

if TYPE_CHECKING:
    from .degree_of_freedom import DegreeOfFreedom
    from .world import World

id_generator = IDGenerator()


@dataclass(unsafe_hash=True)
class WorldEntity:
    """
    A class representing an entity in the world.
    """

    _world: Optional[World] = field(default=None, repr=False, kw_only=True, hash=False)
    """
    The backreference to the world this entity belongs to.
    """

    _views: Set[View] = field(default_factory=set, init=False, repr=False, hash=False)
    """
    The views this entity is part of.
    """

    name: PrefixedName = field(default=None, kw_only=True)
    """
    The identifier for this world entity.
    """

    def __post_init__(self):
        if self.name is None:
            self.name = PrefixedName(f"{self.__class__.__name__}_{hash(self)}")


@dataclass(unsafe_hash=True)
class KinematicStructureEntity(WorldEntity):
    """
    An entity that is part of the kinematic structure of the world.
    """

    index: Optional[int] = field(default=None, init=False)
    """
    The index of the entity in `_world.kinematic_structure`.
    """

    @property
    def global_pose(self) -> TransformationMatrix:
        """
        Computes the pose of the KinematicStructureEntity in the world frame.
        :return: TransformationMatrix representing the global pose.
        """
        return self._world.compute_forward_kinematics(self._world.root, self)

    @property
    def parent_connection(self) -> Connection:
        """
        Returns the parent connection of this KinematicStructureEntity.
        """
        return self._world.compute_parent_connection(self)

    @property
    def child_kinematic_structure_entities(self) -> List[KinematicStructureEntity]:
        """
        Returns the direct child KinematicStructureEntity of this entity.
        """
        return self._world.compute_child_kinematic_structure_entities(self)

    @property
    def parent_kinematic_structure_entity(self) -> KinematicStructureEntity:
        """
        Returns the parent KinematicStructureEntity of this entity.
        """
        return self._world.compute_parent_kinematic_structure_entity(self)


@dataclass
<<<<<<< HEAD
class CollisionCheckingConfig:
    buffer_zone_distance: Optional[float] = None
    """
    Distance defining a buffer zone around the entity. The buffer zone represents a soft boundary where
    proximity should be monitored but minor violations are acceptable.
    """

    violated_distance: float = 0.0
    """
    Critical distance threshold that must not be violated. Any proximity below this threshold represents
    a severe collision risk requiring immediate attention.
    """

    disabled: Optional[bool] = None
    """
    Flag to enable/disable collision checking for this entity. When True, all collision checks are ignored.
    """

    max_avoided_bodies: int = 1
    """
    Maximum number of other bodies this body should avoid simultaneously.
    If more bodies than this are in the buffer zone, only the closest ones are avoided.
    """


@dataclass
class Body(WorldEntity):
=======
class Body(KinematicStructureEntity):
>>>>>>> fbb779f2
    """
    Represents a body in the world.
    A body is a semantic atom, meaning that it cannot be decomposed into meaningful smaller parts.
    """

    visual: List[Shape] = field(default_factory=list, repr=False)
    """
    List of shapes that represent the visual appearance of the link.
    The poses of the shapes are relative to the link.
    """

    collision: List[Shape] = field(default_factory=list, repr=False)
    """
    List of shapes that represent the collision geometry of the link.
    The poses of the shapes are relative to the link.
    """

<<<<<<< HEAD
    _collision_config: Optional[CollisionCheckingConfig] = field(default_factory=CollisionCheckingConfig)
    """
    Configuration for collision checking.
    """

    _temp_collision_config: Optional[CollisionCheckingConfig] = None
    """
    Temporary configuration for collision checking, takes priority over `collision_config`.
    """

    index: Optional[int] = field(default=None, init=False)
    """
    The index of the entity in `_world.kinematic_structure`.
    """

    @property
    def collision_config(self) -> CollisionCheckingConfig:
        if self._temp_collision_config is not None:
            return self._temp_collision_config
        return self._collision_config

    def set_static_collision_config(self, collision_config: CollisionCheckingConfig):
        merged_config = CollisionCheckingConfig(
            buffer_zone_distance=collision_config.buffer_zone_distance if collision_config.buffer_zone_distance is not None else self._collision_config.buffer_zone_distance,
            violated_distance=collision_config.violated_distance,
            disabled=collision_config.disabled if collision_config.disabled is not None else self._collision_config.disabled,
            max_avoided_bodies=collision_config.max_avoided_bodies
        )
        self._collision_config = merged_config

    def set_static_collision_distances(self, buffer_zone_distance: float, violated_distance: float):
        self._collision_config.buffer_zone_distance = buffer_zone_distance
        self._collision_config.violated_distance = violated_distance

    def set_temporary_collision_config(self, collision_config: CollisionCheckingConfig):
        self._temp_collision_config = collision_config

    def reset_temporary_collision_config(self):
        self._temp_collision_config = None

=======
>>>>>>> fbb779f2
    def __post_init__(self):
        if not self.name:
            self.name = PrefixedName(f"body_{id_generator(self)}")

        if self._world is not None:
            self.index = self._world.kinematic_structure.add_node(self)

        for c in self.collision:
            c.origin.reference_frame = self
        for v in self.visual:
            v.origin.reference_frame = self

    def __hash__(self):
        return hash(self.name)

    def __eq__(self, other):
        return self.name == other.name and self._world is other._world

    def has_collision(self, volume_threshold: float = 1.001e-6, surface_threshold: float = 0.00061) -> bool:
        """
        Check if collision geometry is mesh or simple shape with volume/surface bigger than thresholds.

        :param volume_threshold: Ignore simple geometry shapes with a volume less than this (in m^3)
        :param surface_threshold: Ignore simple geometry shapes with a surface area less than this (in m^2)
        :return: True if collision geometry is mesh or simple shape exceeding thresholds
        """
        return len(self.collision) > 0

    def compute_closest_points_multi(self, others: list[Body], sample_size=25) -> Tuple[
        np.ndarray, np.ndarray, np.ndarray]:
        """
        Computes the closest points to each given body respectively.

        :param others: The list of bodies to compute the closest points to.
        :param sample_size: The number of samples to take from the surface of the other bodies.
        :return: A tuple containing: The points on the self body, the points on the other bodies, and the distances. All points are in the of this body.
        """

        @lru_cache(maxsize=None)
        def evaluated_geometric_distribution(n: int) -> np.ndarray:
            """
            Evaluates the geometric distribution for a given number of samples.
            :param n: The number of samples to evaluate.
            :return: An array of probabilities for each sample.
            """
            return geom.pmf(np.arange(1, n + 1), 0.5)

        query_points = []
        for other in others:
            # Calculate the closest vertex on this body to the other body
            closest_vert_id = \
                self.collision[0].mesh.kdtree.query(
                    (self._world.compute_forward_kinematics_np(self, other) @ other.collision[0].origin.to_np())[:3, 3],
                    k=1)[1]
            closest_vert = self.collision[0].mesh.vertices[closest_vert_id]

            # Compute the closest faces on the other body to the closes vertex
            faces = nearby_faces(other.collision[0].mesh,
                                 [(self._world.compute_forward_kinematics_np(other, self) @ self.collision[
                                     0].origin.to_np())[:3, 3] + closest_vert])[0]
            face_weights = np.zeros(len(other.collision[0].mesh.faces))

            # Assign weights to the faces based on a geometric distribution
            face_weights[faces] = evaluated_geometric_distribution(len(faces))

            # Sample points on the surface of the other body
            q = sample_surface(other.collision[0].mesh, sample_size, face_weight=face_weights, seed=420)[0]
            # Make 4x4 transformation matrix from points
            points = np.tile(np.eye(4, dtype=np.float32), (len(q), 1, 1))
            points[:, :3, 3] = q

            # Transform from the mesh to the other mesh
            transform = np.linalg.inv(self.collision[0].origin.to_np()) @ self._world.compute_forward_kinematics_np(
                self, other) @ other.collision[0].origin.to_np()
            points = points @ transform

            points = points[:, :3, 3]  # Extract the points from the transformation matrix

            query_points.extend(points)

        # Actually compute the closest points
        points, dists = closest_point(self.collision[0].mesh, query_points)[:2]
        # Find the closest points for each body out of all the sampled points
        points = np.array(points).reshape(len(others), sample_size, 3)
        dists = np.array(dists).reshape(len(others), sample_size)
        dist_min = np.min(dists, axis=1)
        points_min_self = points[np.arange(len(others)), np.argmin(dists, axis=1), :]
        points_min_other = np.array(query_points).reshape(len(others), sample_size, 3)[np.arange(len(others)),
                           np.argmin(dists, axis=1), :]
        return points_min_self, points_min_other, dist_min

    def as_bounding_box_collection_in_frame(
        self, reference_frame: KinematicStructureEntity
    ) -> BoundingBoxCollection:
        """
        Provides the bounding box collection for this entity in the given reference frame.
        :param reference_frame: The reference frame to express the bounding boxes in.
        :returns: A collection of bounding boxes in world-space coordinates.
        """
        world_bboxes = []

        for shape in self.collision:
            if shape.origin.reference_frame is None:
                continue
            local_bb: BoundingBox = shape.local_frame_bounding_box
            world_bb = local_bb.transform_to_frame(reference_frame)
            world_bboxes.append(world_bb)

        return BoundingBoxCollection(reference_frame, world_bboxes)


@dataclass
class Region(KinematicStructureEntity):
    """
    Virtual KinematicStructureEntity representing a semantic region in the world.
    """

<<<<<<< HEAD
    @property
    def global_pose(self) -> cas.TransformationMatrix:
        """
        Computes the pose of the body in the world frame.
        :return: 4x4 transformation matrix.
        """
        return self._world.compute_forward_kinematics(self._world.root, self)
=======
    area: List[Shape] = field(default_factory=list, hash=False)
    """
    List of shapes that represent the area of the region.
    """
>>>>>>> fbb779f2

    def __hash__(self):
        return id(self)

    def as_bounding_box_collection_in_frame(
        self, reference_frame: KinematicStructureEntity
    ) -> BoundingBoxCollection:
        """
        Returns a bounding box collection that contains the bounding boxes of all areas in this region.
        """
        bbs = [shape.local_frame_bounding_box for shape in self.area]
        bbs = [bb.transform_to_frame(reference_frame) for bb in bbs]
        return BoundingBoxCollection(reference_frame, bbs)

GenericKinematicStructureEntity = TypeVar("GenericKinematicStructureEntity", bound=KinematicStructureEntity)
@dataclass
class View(WorldEntity):
    """
    Represents a view on a set of bodies in the world.

    This class can hold references to certain bodies that gain meaning in this context.
    """

    def _kinematic_structure_entities(self, visited: Set[int], aggregation_type: Type[GenericKinematicStructureEntity]) -> Set[GenericKinematicStructureEntity]:
        """
        Recursively collects all entities that are part of this view.
        """
        stack: Deque[object] = deque([self])
        entities: Set[aggregation_type] = set()

        while stack:
            obj = stack.pop()
            oid = id(obj)
            if oid in visited:
                continue
            visited.add(oid)

            match obj:
                case aggregation_type():
                    entities.add(obj)

                case View():
                    stack.extend(_attr_values(obj, aggregation_type))

                case Mapping():
                    stack.extend(
                        v for v in obj.values() if _is_entity_view_or_iterable(v, aggregation_type)
                    )

                case Iterable() if not isinstance(obj, (str, bytes, bytearray)):
                    stack.extend(v for v in obj if _is_entity_view_or_iterable(v, aggregation_type))

        return entities

    @property
    def kinematic_structure_entities(self) -> Iterable[KinematicStructureEntity]:
        """
        Returns a Iterable of all relevant KinematicStructureEntity in this view. The default behaviour is to aggregate all KinematicStructureEntity that are accessible
        through the properties and fields of this view, recursively.
        If this behaviour is not desired for a specific view, it can be overridden by implementing the `KinematicStructureEntity` property.
        """
        return self._kinematic_structure_entities(set(), KinematicStructureEntity)

    @property
    def bodies(self) -> Iterable[Body]:
        """
        Returns an Iterable of all relevant bodies in this view. The default behaviour is to aggregate all bodies that are accessible
        through the properties and fields of this view, recursively.
        If this behaviour is not desired for a specific view, it can be overridden by implementing the `bodies` property.
        """
        return self._kinematic_structure_entities(set(), Body)


    @property
    def regions(self) -> Iterable[Region]:
        """
        Returns an Iterable of all relevant regions in this view. The default behaviour is to aggregate all regions that are accessible
        through the properties and fields of this view, recursively.
        If this behaviour is not desired for a specific view, it can be overridden by implementing the `regions` property.
        """
        return self._kinematic_structure_entities(set(), Region)

    def as_bounding_box_collection_in_frame(
        self, reference_frame: KinematicStructureEntity
    ) -> BoundingBoxCollection:
        """
        Returns a bounding box collection that contains the bounding boxes of all bodies in this view.
        :param reference_frame: The reference frame to express the bounding boxes in.
        :returns: A collection of bounding boxes in world-space coordinates.
        """

        collections = iter(
            entity.as_bounding_box_collection_in_frame(reference_frame)
            for entity in self.kinematic_structure_entities
            if isinstance(entity, Body) and entity.has_collision()
        )
        bbs = BoundingBoxCollection(reference_frame, [])

        for bb_collection in collections:
            bbs = bbs.merge(bb_collection)

        return bbs


@dataclass(unsafe_hash=True)
class RootedView(View):
    """
    Represents a view that is rooted in a specific KinematicStructureEntity.
    """
<<<<<<< HEAD
    root: Body

    @property
    def connections(self) -> List[Connection]:
        return self._world.get_connections_of_branch(self.root)

    @property
    def bodies(self) -> List[Body]:
        return self._world.get_bodies_of_branch(self.root)

    @property
    def bodies_with_collisions(self) -> List[Body]:
        return [x for x in self.bodies if x.has_collision()]

    @property
    def bodies_with_enabled_collision(self) -> Set[Body]:
        return set(body for body in self.bodies if body.has_collision() and not body.collision_config.disabled)

=======
    root: KinematicStructureEntity = field(default=None)
>>>>>>> fbb779f2


@dataclass(unsafe_hash=True)
class EnvironmentView(RootedView):
    """
    Represents a view of the environment.
    """

    @property
    def kinematic_structure_entities(self) -> Set[KinematicStructureEntity]:
        """
        Returns a set of all KinematicStructureEntity in the environment view.
        """
        return set(self._world.compute_descendent_child_kinematic_structure_entities(self.root)) | {
            self.root
        }


@dataclass
class Connection(WorldEntity):
    """
    Represents a connection between two entities in the world.
    """

    parent: KinematicStructureEntity
    """
    The parent KinematicStructureEntity of the connection.
    """

    child: KinematicStructureEntity
    """
    The child KinematicStructureEntity of the connection.
    """

    origin_expression: TransformationMatrix = field(default=None)
    """
    A symbolic expression describing the origin of the connection.
    """

    def __post_init__(self):
        if self.origin_expression is None:
            self.origin_expression = TransformationMatrix()
        self.origin_expression.reference_frame = self.parent
        self.origin_expression.child_frame = self.child
        if self.name is None:
            self.name = PrefixedName(f'{self.parent.name.name}_T_{self.child.name.name}', prefix=self.child.name.prefix)

    def _post_init_world_part(self):
        """
        Executes post-initialization logic based on the presence of a world attribute.
        """
        if self._world is None:
            self._post_init_without_world()
        else:
            self._post_init_with_world()

    def _post_init_with_world(self):
        """
        Initialize or perform additional setup operations required after the main
        initialization step. Use for world-related configurations or specific setup
        details required post object creation.
        """
        pass

    def _post_init_without_world(self):
        """
        Handle internal initialization processes when _world is None. Perform
        operations post-initialization for internal use only.
        """
        pass

    def __hash__(self):
        return hash((self.parent, self.child))

    def __eq__(self, other):
        return self.name == other.name

    @property
    def origin(self) -> cas.TransformationMatrix:
        """
        :return: The relative transform between the parent and child frame.
        """
        return self._world.compute_forward_kinematics(self.parent, self.child)

    # @lru_cache(maxsize=None)
    def origin_as_position_quaternion(self) -> Expression:
        position = self.origin_expression.to_position()[:3]
        orientation = self.origin_expression.to_quaternion()
        return cas.vstack([position, orientation]).T

    @property
    def dofs(self) -> Set[DegreeOfFreedom]:
        """
        Returns the degrees of freedom associated with this connection.
        """
        dofs = set()

        if hasattr(self, 'active_dofs'):
            dofs.update(set(self.active_dofs))
        if hasattr(self, 'passive_dofs'):
            dofs.update(set(self.passive_dofs))

        return dofs


def _is_entity_view_or_iterable(obj: object, aggregation_type: Type[KinematicStructureEntity]) -> bool:
    """
    Determines if an object is a KinematicStructureEntity, a View, or an Iterable (excluding strings and bytes).
    """
    return isinstance(obj, (aggregation_type, View)) or (
        isinstance(obj, Iterable) and not isinstance(obj, (str, bytes, bytearray))
    )


def _attr_values(view: View, aggregation_type: Type[GenericKinematicStructureEntity]) -> Iterable[object]:
    """
    Yields all dataclass fields and set properties of this view.
    Skips private fields (those starting with '_'), as well as the 'bodies' property.

    :param view: The view to extract attributes from.
    """
    for f in fields(view):
        if f.name.startswith('_'):
            continue
        v = getattr(view, f.name, None)
        if _is_entity_view_or_iterable(v, aggregation_type):
            yield v

    for name, prop in inspect.getmembers(type(view), lambda o: isinstance(o, property)):
        if name in {"kinematic_structure_entities", "bodies", "regions"} or name.startswith("_"):
            continue
        try:
            v = getattr(view, name)
        except Exception:
            continue
        if _is_entity_view_or_iterable(v, aggregation_type):
            yield v<|MERGE_RESOLUTION|>--- conflicted
+++ resolved
@@ -64,6 +64,32 @@
             self.name = PrefixedName(f"{self.__class__.__name__}_{hash(self)}")
 
 
+@dataclass
+class CollisionCheckingConfig:
+    buffer_zone_distance: Optional[float] = None
+    """
+    Distance defining a buffer zone around the entity. The buffer zone represents a soft boundary where
+    proximity should be monitored but minor violations are acceptable.
+    """
+
+    violated_distance: float = 0.0
+    """
+    Critical distance threshold that must not be violated. Any proximity below this threshold represents
+    a severe collision risk requiring immediate attention.
+    """
+
+    disabled: Optional[bool] = None
+    """
+    Flag to enable/disable collision checking for this entity. When True, all collision checks are ignored.
+    """
+
+    max_avoided_bodies: int = 1
+    """
+    Maximum number of other bodies this body should avoid simultaneously.
+    If more bodies than this are in the buffer zone, only the closest ones are avoided.
+    """
+
+
 @dataclass(unsafe_hash=True)
 class KinematicStructureEntity(WorldEntity):
     """
@@ -106,37 +132,7 @@
 
 
 @dataclass
-<<<<<<< HEAD
-class CollisionCheckingConfig:
-    buffer_zone_distance: Optional[float] = None
-    """
-    Distance defining a buffer zone around the entity. The buffer zone represents a soft boundary where
-    proximity should be monitored but minor violations are acceptable.
-    """
-
-    violated_distance: float = 0.0
-    """
-    Critical distance threshold that must not be violated. Any proximity below this threshold represents
-    a severe collision risk requiring immediate attention.
-    """
-
-    disabled: Optional[bool] = None
-    """
-    Flag to enable/disable collision checking for this entity. When True, all collision checks are ignored.
-    """
-
-    max_avoided_bodies: int = 1
-    """
-    Maximum number of other bodies this body should avoid simultaneously.
-    If more bodies than this are in the buffer zone, only the closest ones are avoided.
-    """
-
-
-@dataclass
-class Body(WorldEntity):
-=======
 class Body(KinematicStructureEntity):
->>>>>>> fbb779f2
     """
     Represents a body in the world.
     A body is a semantic atom, meaning that it cannot be decomposed into meaningful smaller parts.
@@ -154,7 +150,6 @@
     The poses of the shapes are relative to the link.
     """
 
-<<<<<<< HEAD
     _collision_config: Optional[CollisionCheckingConfig] = field(default_factory=CollisionCheckingConfig)
     """
     Configuration for collision checking.
@@ -195,8 +190,6 @@
     def reset_temporary_collision_config(self):
         self._temp_collision_config = None
 
-=======
->>>>>>> fbb779f2
     def __post_init__(self):
         if not self.name:
             self.name = PrefixedName(f"body_{id_generator(self)}")
@@ -289,7 +282,7 @@
         return points_min_self, points_min_other, dist_min
 
     def as_bounding_box_collection_in_frame(
-        self, reference_frame: KinematicStructureEntity
+            self, reference_frame: KinematicStructureEntity
     ) -> BoundingBoxCollection:
         """
         Provides the bounding box collection for this entity in the given reference frame.
@@ -314,26 +307,16 @@
     Virtual KinematicStructureEntity representing a semantic region in the world.
     """
 
-<<<<<<< HEAD
-    @property
-    def global_pose(self) -> cas.TransformationMatrix:
-        """
-        Computes the pose of the body in the world frame.
-        :return: 4x4 transformation matrix.
-        """
-        return self._world.compute_forward_kinematics(self._world.root, self)
-=======
     area: List[Shape] = field(default_factory=list, hash=False)
     """
     List of shapes that represent the area of the region.
     """
->>>>>>> fbb779f2
 
     def __hash__(self):
         return id(self)
 
     def as_bounding_box_collection_in_frame(
-        self, reference_frame: KinematicStructureEntity
+            self, reference_frame: KinematicStructureEntity
     ) -> BoundingBoxCollection:
         """
         Returns a bounding box collection that contains the bounding boxes of all areas in this region.
@@ -342,7 +325,10 @@
         bbs = [bb.transform_to_frame(reference_frame) for bb in bbs]
         return BoundingBoxCollection(reference_frame, bbs)
 
+
 GenericKinematicStructureEntity = TypeVar("GenericKinematicStructureEntity", bound=KinematicStructureEntity)
+
+
 @dataclass
 class View(WorldEntity):
     """
@@ -351,7 +337,9 @@
     This class can hold references to certain bodies that gain meaning in this context.
     """
 
-    def _kinematic_structure_entities(self, visited: Set[int], aggregation_type: Type[GenericKinematicStructureEntity]) -> Set[GenericKinematicStructureEntity]:
+    def _kinematic_structure_entities(self, visited: Set[int],
+                                      aggregation_type: Type[GenericKinematicStructureEntity]) -> Set[
+        GenericKinematicStructureEntity]:
         """
         Recursively collects all entities that are part of this view.
         """
@@ -400,7 +388,6 @@
         """
         return self._kinematic_structure_entities(set(), Body)
 
-
     @property
     def regions(self) -> Iterable[Region]:
         """
@@ -411,7 +398,7 @@
         return self._kinematic_structure_entities(set(), Region)
 
     def as_bounding_box_collection_in_frame(
-        self, reference_frame: KinematicStructureEntity
+            self, reference_frame: KinematicStructureEntity
     ) -> BoundingBoxCollection:
         """
         Returns a bounding box collection that contains the bounding boxes of all bodies in this view.
@@ -437,8 +424,7 @@
     """
     Represents a view that is rooted in a specific KinematicStructureEntity.
     """
-<<<<<<< HEAD
-    root: Body
+    root: KinematicStructureEntity = field(default=None)
 
     @property
     def connections(self) -> List[Connection]:
@@ -456,9 +442,6 @@
     def bodies_with_enabled_collision(self) -> Set[Body]:
         return set(body for body in self.bodies if body.has_collision() and not body.collision_config.disabled)
 
-=======
-    root: KinematicStructureEntity = field(default=None)
->>>>>>> fbb779f2
 
 
 @dataclass(unsafe_hash=True)
@@ -569,7 +552,7 @@
     Determines if an object is a KinematicStructureEntity, a View, or an Iterable (excluding strings and bytes).
     """
     return isinstance(obj, (aggregation_type, View)) or (
-        isinstance(obj, Iterable) and not isinstance(obj, (str, bytes, bytearray))
+            isinstance(obj, Iterable) and not isinstance(obj, (str, bytes, bytearray))
     )
 
 
