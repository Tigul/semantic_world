from __future__ import annotations

from dataclasses import dataclass, field
from functools import lru_cache
from typing import Optional, Union

from .spatial_types import spatial_types as cas
from .spatial_types.derivatives import Derivatives, DerivativeMap
from .spatial_types.symbol_manager import symbol_manager
from .world_entity import WorldEntity


@dataclass
class DegreeOfFreedom(WorldEntity):
    """
    A class representing a degree of freedom in a world model with associated derivatives and limits.
    
    This class manages a variable that can freely change within specified limits, tracking its position,
    velocity, acceleration, and jerk. It maintains symbolic representations for each derivative order
    and provides methods to get and set limits for these derivatives.
    """

    lower_limits: DerivativeMap[float] = field(default_factory=DerivativeMap)
    upper_limits: DerivativeMap[float] = field(default_factory=DerivativeMap)
    """
    Lower and upper bounds for each derivative
    """

    symbols: DerivativeMap[cas.Symbol] = field(default_factory=DerivativeMap, init=False)
    """
    Symbolic representations for each derivative
    """

    def __post_init__(self):
        self.lower_limits = self.lower_limits or DerivativeMap()
        self.upper_limits = self.upper_limits or DerivativeMap()
        for derivative in Derivatives.range(Derivatives.position, Derivatives.jerk):
            s = symbol_manager.register_symbol_provider(f'{self.name}_{derivative}',
                                                        lambda d=derivative: self._world.state[self.name][d])
            self.symbols.data[derivative] = s

    def reset_cache(self):
        for method_name in dir(self):
            try:
                getattr(self, method_name).memo.clear()
            except:
                pass

    @lru_cache(maxsize=None)
<<<<<<< HEAD
    def get_lower_limit(self, derivative: Derivatives) -> Optional[float]:
        if derivative in self._lower_limits and derivative in self._lower_limits_overwrite:
            lower_limit = max(self._lower_limits[derivative], self._lower_limits_overwrite[derivative])
        elif derivative in self._lower_limits:
            lower_limit = self._lower_limits[derivative]
        elif derivative in self._lower_limits_overwrite:
            lower_limit = self._lower_limits_overwrite[derivative]
        else:
            return None
        return lower_limit

    @lru_cache(maxsize=None)
    def get_upper_limit(self, derivative: Derivatives) -> Optional[float]:
        if derivative in self._upper_limits and derivative in self._upper_limits_overwrite:
            upper_limit = min(self._upper_limits[derivative], self._upper_limits_overwrite[derivative])
        elif derivative in self._upper_limits:
            upper_limit = self._upper_limits[derivative]
        elif derivative in self._upper_limits_overwrite:
            upper_limit = self._upper_limits_overwrite[derivative]
        else:
            return None
        return upper_limit

    def set_lower_limit(self, derivative: Derivatives, limit: float):
        self._lower_limits_overwrite[derivative] = limit

    def set_upper_limit(self, derivative: Derivatives, limit: float):
        self._upper_limits_overwrite[derivative] = limit

    @lru_cache(maxsize=None)
=======
>>>>>>> e512f975
    def has_position_limits(self) -> bool:
        try:
            lower_limit = self.lower_limits.position
            upper_limit = self.upper_limits.position
            return lower_limit is not None or upper_limit is not None
        except KeyError:
            return False

    def __hash__(self):
        return hash(id(self))<|MERGE_RESOLUTION|>--- conflicted
+++ resolved
@@ -47,39 +47,6 @@
                 pass
 
     @lru_cache(maxsize=None)
-<<<<<<< HEAD
-    def get_lower_limit(self, derivative: Derivatives) -> Optional[float]:
-        if derivative in self._lower_limits and derivative in self._lower_limits_overwrite:
-            lower_limit = max(self._lower_limits[derivative], self._lower_limits_overwrite[derivative])
-        elif derivative in self._lower_limits:
-            lower_limit = self._lower_limits[derivative]
-        elif derivative in self._lower_limits_overwrite:
-            lower_limit = self._lower_limits_overwrite[derivative]
-        else:
-            return None
-        return lower_limit
-
-    @lru_cache(maxsize=None)
-    def get_upper_limit(self, derivative: Derivatives) -> Optional[float]:
-        if derivative in self._upper_limits and derivative in self._upper_limits_overwrite:
-            upper_limit = min(self._upper_limits[derivative], self._upper_limits_overwrite[derivative])
-        elif derivative in self._upper_limits:
-            upper_limit = self._upper_limits[derivative]
-        elif derivative in self._upper_limits_overwrite:
-            upper_limit = self._upper_limits_overwrite[derivative]
-        else:
-            return None
-        return upper_limit
-
-    def set_lower_limit(self, derivative: Derivatives, limit: float):
-        self._lower_limits_overwrite[derivative] = limit
-
-    def set_upper_limit(self, derivative: Derivatives, limit: float):
-        self._upper_limits_overwrite[derivative] = limit
-
-    @lru_cache(maxsize=None)
-=======
->>>>>>> e512f975
     def has_position_limits(self) -> bool:
         try:
             lower_limit = self.lower_limits.position
