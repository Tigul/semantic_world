from ..views import Cabinet, Container, Door, Drawer, Fridge, Handle
<<<<<<< HEAD
from typing_extensions import List, Set, Union
from ...connections import FixedConnection, PrismaticConnection, RevoluteConnection
=======
from ...connections import FixedConnection, PrismaticConnection, RevoluteConnection
from typing_extensions import List, Set, Union
>>>>>>> 00b344c7
from ...world import World


def conditions_90574698325129464513441443063592862114(case) -> bool:
    def has_bodies_named_handle(case: World) -> bool:
        """Get conditions on whether it's possible to conclude a value for World.views  of type Handle."""
        return any("handle" in b.name.name.lower() for b in case.bodies)
    return has_bodies_named_handle(case)


def conclusion_90574698325129464513441443063592862114(case) -> List[Handle]:
    def get_handles(case: World) -> Union[set, list, Handle]:
        """Get possible value(s) for World.views of types list/set of Handle"""
        return [Handle(b) for b in case.bodies if "handle" in b.name.name.lower()]
    
    return get_handles(case)


def conditions_14920098271685635920637692283091167284(case) -> bool:
    def has_handles_and_fixed_and_prismatic_connections(case: World) -> bool:
        """Get conditions on whether it's possible to conclude a value for World.views  of type Container."""
        return (any(v for v in case.views if type(v) is Handle) and
                any(c for c in case.connections if isinstance(c, PrismaticConnection)) and
                any(c for c in case.connections if isinstance(c, FixedConnection)))
    return has_handles_and_fixed_and_prismatic_connections(case)


def conclusion_14920098271685635920637692283091167284(case) -> List[Container]:
    def get_containers(case: World) -> Union[set, Container, list]:
        """Get possible value(s) for World.views of types list/set of Container"""
        prismatic_connections = [c for c in case.connections if isinstance(c, PrismaticConnection)]
        fixed_connections = [c for c in case.connections if isinstance(c, FixedConnection)]
        children_of_prismatic_connections = [c.child for c in prismatic_connections]
        handles = [v for v in case.views if type(v) is Handle]
        fixed_connections_with_handle_child = [fc for fc in fixed_connections if fc.child in [h.body for h in handles]]
        drawer_containers = set(children_of_prismatic_connections).intersection(
            set([fc.parent for fc in fixed_connections_with_handle_child]))
        return [Container(b) for b in drawer_containers]
    
    return get_containers(case)


def conditions_331345798360792447350644865254855982739(case) -> bool:
    def has_handles_and_containers(case: World) -> bool:
        """Get conditions on whether it's possible to conclude a value for World.views  of type Drawer."""
        return any(v for v in case.views if type(v) is Handle) and any(v for v in case.views if type(v) is Container)
    return has_handles_and_containers(case)


def conclusion_331345798360792447350644865254855982739(case) -> List[Drawer]:
    def get_drawers(case: World) -> Union[set, list, Drawer]:
        """Get possible value(s) for World.views of types list/set of Drawer"""
        handles = [v for v in case.views if type(v) is Handle]
        containers = [v for v in case.views if type(v) is Container]
        fixed_connections = [c for c in case.connections if
                             isinstance(c, FixedConnection) and c.parent in [cont.body for cont in
                                                                             containers] and c.child in [
                                 h.body for h in handles]]
        prismatic_connections = [c for c in case.connections if
                                 isinstance(c, PrismaticConnection) and c.child in [cont.body for cont in containers]]
        drawer_handle_connections = [fc for fc in fixed_connections if
                                     fc.parent in [pc.child for pc in prismatic_connections]]
        drawers = [Drawer([cont for cont in containers if dc.parent == cont.body][0],
                          [h for h in handles if dc.child == h.body][0]) for dc in drawer_handle_connections]
        return drawers
    
    return get_drawers(case)


def conditions_35528769484583703815352905256802298589(case) -> bool:
    def has_drawers(case: World) -> bool:
        """Get conditions on whether it's possible to conclude a value for World.views  of type Cabinet."""
        return any(v for v in case.views if type(v) is Drawer)
    return has_drawers(case)


def conclusion_35528769484583703815352905256802298589(case) -> List[Cabinet]:
    def get_cabinets(case: World) -> Union[set, Cabinet, list]:
        """Get possible value(s) for World.views of types list/set of Cabinet"""
        drawers = [v for v in case.views if type(v) is Drawer]
        prismatic_connections = [c for c in case.connections if
                                 isinstance(c, PrismaticConnection) and c.child in [drawer.container.body for drawer in
                                                                                    drawers]]
        cabinet_container_bodies = [pc.parent for pc in prismatic_connections]
        cabinets = []
        for ccb in cabinet_container_bodies:
            if ccb in [cabinet.container.body for cabinet in cabinets]:
                continue
            cc_prismatic_connections = [pc for pc in prismatic_connections if pc.parent is ccb]
            cabinet_drawer_container_bodies = [pc.child for pc in cc_prismatic_connections]
            cabinet_drawers = [d for d in drawers if d.container.body in cabinet_drawer_container_bodies]
            cabinets.append(Cabinet(Container(ccb), cabinet_drawers))
    
        return cabinets
    
    return get_cabinets(case)


def conditions_59112619694893607910753808758642808601(case) -> bool:
    def has_handles_and_revolute_connections(case: World) -> bool:
        """Get conditions on whether it's possible to conclude a value for World.views  of type Door."""
        return (any(v for v in case.views if isinstance(v, Handle)) and
                any(c for c in case.connections if isinstance(c, RevoluteConnection)))
    return has_handles_and_revolute_connections(case)


def conclusion_59112619694893607910753808758642808601(case) -> List[Door]:
    def get_doors(case: World) -> List[Door]:
        """Get possible value(s) for World.views  of type Door."""
        handles = [v for v in case.views if isinstance(v, Handle)]
        handle_bodies = [h.body for h in handles]
        connections_with_handles = [c for c in case.connections if isinstance(c, FixedConnection) and
                                    c.child in handle_bodies]
    
        revolute_connections = [c for c in case.connections if isinstance(c, RevoluteConnection)]
        bodies_connected_to_handles = [c.parent if c.child in handle_bodies else c.child for c in connections_with_handles]
        bodies_that_have_revolute_joints = [b for b in bodies_connected_to_handles for c in revolute_connections
                                            if b == c.child]
        body_handle_connections = [c for c in connections_with_handles if c.parent in bodies_that_have_revolute_joints]
        doors = [Door(c.parent, [h for h in handles if h.body == c.child][0]) for c in body_handle_connections]
        return doors
    return get_doors(case)


def conditions_10840634078579061471470540436169882059(case) -> bool:
    def has_doors_with_fridge_in_their_name(case: World) -> bool:
        """Get conditions on whether it's possible to conclude a value for World.views  of type Fridge."""
        return any(v for v in case.views if isinstance(v, Door) and "fridge" in v.body.name.name.lower())
    return has_doors_with_fridge_in_their_name(case)


def conclusion_10840634078579061471470540436169882059(case) -> List[Fridge]:
    def get_fridges(case: World) -> List[Fridge]:
        """Get possible value(s) for World.views  of type Fridge."""
        # Get fridge-related doors
        fridge_doors = [v for v in case.views if isinstance(v, Door) and "fridge" in v.body.name.name.lower()]
        # Precompute bodies of the fridge doors
        fridge_doors_bodies = [d.body for d in fridge_doors]
        # Filter relevant revolute connections
        fridge_door_connections = [
            c for c in case.connections
            if isinstance(c, RevoluteConnection)
               and c.child in fridge_doors_bodies
               and 'fridge' in c.parent.name.name.lower()
        ]
        return [Fridge(c.parent, fridge_doors[fridge_doors_bodies.index(c.child)]) for c in fridge_door_connections]
    return get_fridges(case)

<|MERGE_RESOLUTION|>--- conflicted
+++ resolved
@@ -1,11 +1,6 @@
 from ..views import Cabinet, Container, Door, Drawer, Fridge, Handle
-<<<<<<< HEAD
-from typing_extensions import List, Set, Union
-from ...connections import FixedConnection, PrismaticConnection, RevoluteConnection
-=======
 from ...connections import FixedConnection, PrismaticConnection, RevoluteConnection
 from typing_extensions import List, Set, Union
->>>>>>> 00b344c7
 from ...world import World
 
 
