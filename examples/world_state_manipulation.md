--- conflicted
+++ resolved
@@ -29,12 +29,7 @@
 import time
 
 import numpy as np
-<<<<<<< HEAD
-from entity_query_language import the, entity, let
-=======
-import rclpy
 from entity_query_language import the, entity, let, symbolic_mode
->>>>>>> 1e2f682e
 
 from semantic_world.datastructures.prefixed_name import PrefixedName
 from semantic_world.spatial_types.spatial_types import TransformationMatrix
@@ -81,23 +76,13 @@
 
 Let's get a reference to the drawer we built above.
 
-<<<<<<< HEAD
 ```{code-cell} ipython2
-drawer = the(
-    entity(
-        let("drawer", type_=Drawer, domain=world.views),
-        True,
-    )
-).evaluate()
-=======
-```python
 with symbolic_mode():
     drawer = the(
         entity(
             let(type_=Drawer, domain=world.views),
         )
     ).evaluate()
->>>>>>> 1e2f682e
 ```
 
 We can update the drawer's state by altering the free variables position of its prismatic connection to the dresser.
@@ -138,14 +123,8 @@
 ```{code-cell} ipython2
 from semantic_world.world_description.world_entity import Connection
 
-<<<<<<< HEAD
-free_connection = the(entity(connection := let("connection", type_=Connection, domain=world.connections), connection.parent == world.root)).evaluate()
-
-=======
 with symbolic_mode():
     free_connection = the(entity(connection := let(type_=Connection, domain=world.connections), connection.parent == world.root)).evaluate()
-time.sleep(1)
->>>>>>> 1e2f682e
 with world.modify_world():
     free_connection.origin_expression = TransformationMatrix.from_xyz_rpy(1., 1., 0, 0., 0., 0.5 * np.pi)
 rt = RayTracer(world)
@@ -159,14 +138,9 @@
 Since it is an aggregation of all degree of freedoms existing in the world, it can be messy to access.
 We can close the drawer again as follows:
 
-<<<<<<< HEAD
 ```{code-cell} ipython2
-dof = the(entity(name := let("degree_of_freedom", type_=PrefixedName, domain=world.state.keys()), name.name == "drawer_container_connection")).evaluate()
-=======
-```python
 with symbolic_mode():
     dof = the(entity(name := let(type_=PrefixedName, domain=world.state.keys()), name.name == "drawer_container_connection")).evaluate()
->>>>>>> 1e2f682e
 with world.modify_world():
     world.state[dof] = [0., 0, 0, 0.]
 rt = RayTracer(world)
