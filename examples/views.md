---
jupyter:
  jupytext:
    text_representation:
      extension: .md
      format_name: markdown
      format_version: '1.3'
      jupytext_version: 1.17.3
  kernelspec:
    display_name: Python 3
    language: python
    name: python3
---

(semantic_annotations)=
# Semantic Annotations (Views)

Views are semantic annotations to world entities.
For instance, they can be used to say that a certain body should be interpreted as a handle or that a combination of
bodies should be interpreted as a drawer.
Ontologies inspire views. The semantic world overcomes the technical limitations of ontologies by representing
semantic annotations as python classes and use the typing system of python together with EQL for reasoning.
This tutorial shows you how to apply views to the world and how to create your own views.

Used Concepts:
- Factories
- [](creating-custom-bodies)
- [](world-structure-manipulation)
- [Entity Query Language](https://abdelrhmanbassiouny.github.io/entity_query_language/intro.html)

First, let's create a world containing a drawer.

```python
from dataclasses import dataclass
from typing import List

from entity_query_language import entity, an, let, symbolic_mode

from semantic_world.datastructures.prefixed_name import PrefixedName
from semantic_world.spatial_types.spatial_types import TransformationMatrix
from semantic_world.views.factories import (
    DrawerFactory,
    ContainerFactory,
    HandleFactory,
    Direction,
)
from semantic_world.views.views import Drawer, Handle, Container
from semantic_world.world import World
from semantic_world.world_description.connections import Connection6DoF
from semantic_world.world_description.geometry import Sphere, Scale
from semantic_world.world_description.world_entity import View, Body


world = DrawerFactory(
    name=PrefixedName("drawer"),
    container_factory=ContainerFactory(name=PrefixedName("container")),
    handle_factory=HandleFactory(name=PrefixedName("handle")),
).create()

print(*world.views, sep="\n")
```

The annotations now proof useful when an agent needs to infer information from the world.
For instance, an agent might want to open a drawer. Opening a drawer is done by grasping the drawer handle.
Due to the semantic structure, it is easily possible to access this information for the agent by formulating a query like this

```python
with symbolic_mode():
    handles = an(entity(let(Handle, world.views)))
print(list(handles.evaluate()))
```

The interlinking of the semantic annotations is done via classes. This is very useful, to filter for more context
in the world. For instance, consider a world that has a second handle that is attached to nothing and hence
shouldn't be used by the agent to open a drawer.


```python

useless_handle = HandleFactory(name=PrefixedName("useless handle")).create()
print(useless_handle.views)
with world.modify_world():
    world.merge_world_at_pose(
        useless_handle, TransformationMatrix.from_xyz_rpy(x=1.0, y=1.0)
    )

```

If we now evaluate the handle query, we see that multiple options exist.

```python
<<<<<<< HEAD
print(*list(an(entity(let(Handle, world.views))).evaluate()), sep="\n")
=======
print(*handles.evaluate(), sep="\n")
>>>>>>> c5bce857
```

We can refine the handle the agent wants by saying it must belong to a drawer

```python
<<<<<<< HEAD
drawer = let(Drawer, world.views)
handle = let(Handle, world.views)
print(*list(an(entity(handle, drawer.handle == handle)).evaluate()), sep="\n")
=======
with symbolic_mode():
    drawer = let(Drawer, world.views)
    handle = let(Handle, world.views)
    result = an(entity(handle, drawer.handle == handle))
print(*result.evaluate(), sep="\n")
>>>>>>> c5bce857
```

Now we will shift the focus to creating new views.
Views define what they are (is-a) through inheritance.
Make sure you follow the (Liskov substitution principle)[https://en.wikipedia.org/wiki/Liskov_substitution_principle] when creating new views that inherit from existing views.
Views define what they relate to via their attribute types.
For instance, we can make an Apple view that classifies a body as an apple.

```python
@dataclass
class Apple(View):
    """A simple custom view declaring that a Body is an Apple."""

    body: Body

    def __post_init__(self):
        # Give the view a default name if none was specified
        if self.name is None:
            self.name = PrefixedName(str(self.body.name), self.__class__.__name__)


world = World()
with world.modify_world():

    root = Body(name=PrefixedName("root"))

    # Create a body with spherical geometry
    apple_body = Body(name=PrefixedName("apple_body"))
    sphere = Sphere(
        radius=0.15, origin=TransformationMatrix(reference_frame=apple_body)
    )
    apple_body.collision = [sphere]
    apple_body.visual = [sphere]

    root_to_apple = Connection6DoF(parent=root, child=apple_body, _world=world)
    world.add_connection(root_to_apple)

    # Declare the body as an Apple view and add it to the world
    apple_view = Apple(body=apple_body, name=PrefixedName("apple"))
    world.add_view(apple_view)

print(world.views)
```

Views can become arbitrary complex. For instance, we can make a box of fruits.

```python
@dataclass
class FruitBox(View):
    box: Container
    fruits: List[Apple]

    def __post_init__(self):
        if self.name is None:
            self.name = PrefixedName(str(self.box.name), self.__class__.__name__)


apple_body_2 = Body(name=PrefixedName("apple_body_2"))
sphere = Sphere(radius=0.15, origin=TransformationMatrix(reference_frame=apple_body_2))
apple_body_2.collision = [sphere]
apple_body_2.visual = [sphere]


with world.modify_world():
    bowl_world = ContainerFactory(
        name=PrefixedName("box"), direction=Direction.Z, scale=Scale(1.0, 1.0, 0.3)
    ).create()
    world.merge_world_at_pose(
        bowl_world,
        TransformationMatrix(),
    )

    root_to_apple2 = Connection6DoF(
        parent=root,
        child=apple_body_2,
        _world=world,
    )
    world.add_connection(root_to_apple2)
    world.state[root_to_apple2.x.name].position = 0.3

world.add_view(Apple(body=apple_body_2, name=PrefixedName("apple2")))
fruit_box = FruitBox(
    box=world.get_views_by_type(Container)[0], fruits=world.get_views_by_type(Apple)
)
world.add_view(fruit_box)
print(f"Fruit box with {len(fruit_box.fruits)} fruits")
```

One great quality of this is that every other agent who imports your definitions of views in the world is now able
to understand what you mean and how you define it. Since everything is python, the processes won't have any compatibility
issues.<|MERGE_RESOLUTION|>--- conflicted
+++ resolved
@@ -89,27 +89,17 @@
 If we now evaluate the handle query, we see that multiple options exist.
 
 ```python
-<<<<<<< HEAD
-print(*list(an(entity(let(Handle, world.views))).evaluate()), sep="\n")
-=======
 print(*handles.evaluate(), sep="\n")
->>>>>>> c5bce857
 ```
 
 We can refine the handle the agent wants by saying it must belong to a drawer
 
 ```python
-<<<<<<< HEAD
-drawer = let(Drawer, world.views)
-handle = let(Handle, world.views)
-print(*list(an(entity(handle, drawer.handle == handle)).evaluate()), sep="\n")
-=======
 with symbolic_mode():
     drawer = let(Drawer, world.views)
     handle = let(Handle, world.views)
     result = an(entity(handle, drawer.handle == handle))
 print(*result.evaluate(), sep="\n")
->>>>>>> c5bce857
 ```
 
 Now we will shift the focus to creating new views.
